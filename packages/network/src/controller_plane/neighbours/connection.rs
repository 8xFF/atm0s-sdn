--- conflicted
+++ resolved
@@ -146,27 +146,6 @@
 
     pub fn on_tick(&mut self, now_ms: u64) {
         match &mut self.state {
-<<<<<<< HEAD
-            State::Connecting { at_ms, requester: Some(requester) } => {
-                if now_ms - *at_ms >= TIMEOUT_MS {
-                    self.state = State::ConnectTimeout;
-                    self.output.push_back(Output::Event(ConnectionEvent::ConnectTimeout));
-                    log::warn!("[NeighbourConnection] Connection timeout to {} after {} ms", self.remote, TIMEOUT_MS);
-                } else if now_ms - *at_ms >= RETRY_CMD_MS {
-                    if let Ok(request_buf) = requester.create_public_request() {
-                        self.output.push_back(self.generate_control(NeighboursControlCmds::ConnectRequest {
-                            to: self.node,
-                            session: self.conn.session(),
-                            handshake: request_buf,
-                        }));
-                        log::info!("[NeighbourConnection] Resend connect request to {}, dest_node {}", self.remote, self.node);
-                    } else {
-                        log::warn!(
-                            "[NeighbourConnection] Cannot create handshake for resending connect request to {}, dest_node {}",
-                            self.remote,
-                            self.node
-                        );
-=======
             State::Connecting { at_ms, requester } => {
                 if let Some(requester) = requester {
                     if now_ms - *at_ms >= CONNECT_TIMEOUT_MS {
@@ -191,7 +170,6 @@
                                 self.node
                             );
                         }
->>>>>>> 0ea93de1
                     }
                 }
             }
