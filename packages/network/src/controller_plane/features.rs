use std::fmt::Debug;
use std::hash::Hash;

use atm0s_sdn_identity::NodeId;
use sans_io_runtime::{TaskSwitcher, TaskSwitcherBranch, TaskSwitcherChild};

use crate::base::{Feature, FeatureContext, FeatureInput, FeatureOutput, FeatureSharedInput};
use crate::features::*;

pub type FeaturesInput<'a, UserData> = FeatureInput<'a, UserData, FeaturesControl, FeaturesToController>;
pub type FeaturesOutput<UserData> = FeatureOutput<UserData, FeaturesEvent, FeaturesToWorker<UserData>>;

pub type Output<UserData> = (Features, FeaturesOutput<UserData>);

///
/// FeatureManager is a manager for all features
/// This will take-care of how to route the input to the correct feature
/// With some special event must to broadcast to all features (Tick, Transport Events), it will
/// use a switcher to correctly process one by one
///
pub struct FeatureManager<UserData> {
    neighbours: TaskSwitcherBranch<neighbours::NeighboursFeature<UserData>, neighbours::Output<UserData>>,
    data: TaskSwitcherBranch<data::DataFeature<UserData>, data::Output<UserData>>,
    router_sync: TaskSwitcherBranch<router_sync::RouterSyncFeature<UserData>, router_sync::Output<UserData>>,
    vpn: TaskSwitcherBranch<vpn::VpnFeature<UserData>, vpn::Output<UserData>>,
    dht_kv: TaskSwitcherBranch<dht_kv::DhtKvFeature<UserData>, dht_kv::Output<UserData>>,
    pubsub: TaskSwitcherBranch<pubsub::PubSubFeature<UserData>, pubsub::Output<UserData>>,
    alias: TaskSwitcherBranch<alias::AliasFeature<UserData>, alias::Output<UserData>>,
    socket: TaskSwitcherBranch<socket::SocketFeature<UserData>, socket::Output<UserData>>,
    switcher: TaskSwitcher,
}

impl<UserData: 'static + Hash + Eq + Copy + Debug> FeatureManager<UserData> {
    pub fn new(node: NodeId, session: u64, services: Vec<u8>) -> Self {
        Self {
<<<<<<< HEAD
            neighbours: neighbours::NeighboursFeature::default(),
            data: data::DataFeature::default(),
            router_sync: router_sync::RouterSyncFeature::new(node, services),
            vpn: vpn::VpnFeature::default(),
            dht_kv: dht_kv::DhtKvFeature::new(node, session),
            pubsub: pubsub::PubSubFeature::default(),
            alias: alias::AliasFeature::default(),
            socket: socket::SocketFeature::default(),
=======
            neighbours: TaskSwitcherBranch::default(Features::Neighbours as usize),
            data: TaskSwitcherBranch::default(Features::Data as usize),
            router_sync: TaskSwitcherBranch::new(router_sync::RouterSyncFeature::new(node, services), Features::RouterSync as usize),
            vpn: TaskSwitcherBranch::default(Features::Vpn as usize),
            dht_kv: TaskSwitcherBranch::new(dht_kv::DhtKvFeature::new(node, session), Features::DhtKv as usize),
            pubsub: TaskSwitcherBranch::new(pubsub::PubSubFeature::new(), Features::PubSub as usize),
            alias: TaskSwitcherBranch::default(Features::Alias as usize),
            socket: TaskSwitcherBranch::default(Features::Socket as usize),
>>>>>>> 0ea93de1
            switcher: TaskSwitcher::new(8),
        }
    }

<<<<<<< HEAD
    pub fn on_shared_input(&mut self, ctx: &FeatureContext, now_ms: u64, input: FeatureSharedInput) {
        self.switcher.queue_flag_all();
        self.data.on_shared_input(ctx, now_ms, input.clone());
        self.neighbours.on_shared_input(ctx, now_ms, input.clone());
        self.router_sync.on_shared_input(ctx, now_ms, input.clone());
        self.dht_kv.on_shared_input(ctx, now_ms, input.clone());
        self.vpn.on_shared_input(ctx, now_ms, input.clone());
        self.pubsub.on_shared_input(ctx, now_ms, input.clone());
        self.alias.on_shared_input(ctx, now_ms, input.clone());
        self.socket.on_shared_input(ctx, now_ms, input);
    }

    pub fn on_input(&mut self, ctx: &FeatureContext, now_ms: u64, feature: Features, input: FeaturesInput<'_>) {
        self.switcher.queue_flag_task(feature as usize);
=======
    pub fn on_shared_input<'a>(&mut self, ctx: &FeatureContext, now_ms: u64, input: FeatureSharedInput) {
        self.data.input(&mut self.switcher).on_shared_input(ctx, now_ms, input.clone());
        self.neighbours.input(&mut self.switcher).on_shared_input(ctx, now_ms, input.clone());
        self.router_sync.input(&mut self.switcher).on_shared_input(ctx, now_ms, input.clone());
        self.dht_kv.input(&mut self.switcher).on_shared_input(ctx, now_ms, input.clone());
        self.vpn.input(&mut self.switcher).on_shared_input(ctx, now_ms, input.clone());
        self.pubsub.input(&mut self.switcher).on_shared_input(ctx, now_ms, input.clone());
        self.alias.input(&mut self.switcher).on_shared_input(ctx, now_ms, input.clone());
        self.socket.input(&mut self.switcher).on_shared_input(ctx, now_ms, input);
    }

    pub fn on_input<'a>(&mut self, ctx: &FeatureContext, now_ms: u64, feature: Features, input: FeaturesInput<'a, UserData>) {
>>>>>>> 0ea93de1
        match input {
            FeatureInput::FromWorker(to) => match to {
                FeaturesToController::Data(to) => self.data.input(&mut self.switcher).on_input(ctx, now_ms, FeatureInput::FromWorker(to)),
                FeaturesToController::Neighbours(to) => self.neighbours.input(&mut self.switcher).on_input(ctx, now_ms, FeatureInput::FromWorker(to)),
                FeaturesToController::RouterSync(to) => self.router_sync.input(&mut self.switcher).on_input(ctx, now_ms, FeatureInput::FromWorker(to)),
                FeaturesToController::Vpn(to) => self.vpn.input(&mut self.switcher).on_input(ctx, now_ms, FeatureInput::FromWorker(to)),
                FeaturesToController::DhtKv(to) => self.dht_kv.input(&mut self.switcher).on_input(ctx, now_ms, FeatureInput::FromWorker(to)),
                FeaturesToController::PubSub(to) => self.pubsub.input(&mut self.switcher).on_input(ctx, now_ms, FeatureInput::FromWorker(to)),
                FeaturesToController::Alias(to) => self.alias.input(&mut self.switcher).on_input(ctx, now_ms, FeatureInput::FromWorker(to)),
                FeaturesToController::Socket(to) => self.socket.input(&mut self.switcher).on_input(ctx, now_ms, FeatureInput::FromWorker(to)),
            },
            FeatureInput::Control(service, control) => match control {
                FeaturesControl::Data(control) => self.data.input(&mut self.switcher).on_input(ctx, now_ms, FeatureInput::Control(service, control)),
                FeaturesControl::Neighbours(control) => self.neighbours.input(&mut self.switcher).on_input(ctx, now_ms, FeatureInput::Control(service, control)),
                FeaturesControl::RouterSync(control) => self.router_sync.input(&mut self.switcher).on_input(ctx, now_ms, FeatureInput::Control(service, control)),
                FeaturesControl::Vpn(control) => self.vpn.input(&mut self.switcher).on_input(ctx, now_ms, FeatureInput::Control(service, control)),
                FeaturesControl::DhtKv(control) => self.dht_kv.input(&mut self.switcher).on_input(ctx, now_ms, FeatureInput::Control(service, control)),
                FeaturesControl::PubSub(control) => self.pubsub.input(&mut self.switcher).on_input(ctx, now_ms, FeatureInput::Control(service, control)),
                FeaturesControl::Alias(control) => self.alias.input(&mut self.switcher).on_input(ctx, now_ms, FeatureInput::Control(service, control)),
                FeaturesControl::Socket(control) => self.socket.input(&mut self.switcher).on_input(ctx, now_ms, FeatureInput::Control(service, control)),
            },
            FeatureInput::Net(con_ctx, header, buf) => match feature {
                Features::Data => self.data.input(&mut self.switcher).on_input(ctx, now_ms, FeatureInput::Net(con_ctx, header, buf)),
                Features::Neighbours => self.neighbours.input(&mut self.switcher).on_input(ctx, now_ms, FeatureInput::Net(con_ctx, header, buf)),
                Features::RouterSync => self.router_sync.input(&mut self.switcher).on_input(ctx, now_ms, FeatureInput::Net(con_ctx, header, buf)),
                Features::Vpn => self.vpn.input(&mut self.switcher).on_input(ctx, now_ms, FeatureInput::Net(con_ctx, header, buf)),
                Features::DhtKv => self.dht_kv.input(&mut self.switcher).on_input(ctx, now_ms, FeatureInput::Net(con_ctx, header, buf)),
                Features::PubSub => self.pubsub.input(&mut self.switcher).on_input(ctx, now_ms, FeatureInput::Net(con_ctx, header, buf)),
                Features::Alias => self.alias.input(&mut self.switcher).on_input(ctx, now_ms, FeatureInput::Net(con_ctx, header, buf)),
                Features::Socket => self.socket.input(&mut self.switcher).on_input(ctx, now_ms, FeatureInput::Net(con_ctx, header, buf)),
            },
            FeatureInput::Local(header, buf) => match feature {
                Features::Data => self.data.input(&mut self.switcher).on_input(ctx, now_ms, FeatureInput::Local(header, buf)),
                Features::Neighbours => self.neighbours.input(&mut self.switcher).on_input(ctx, now_ms, FeatureInput::Local(header, buf)),
                Features::RouterSync => self.router_sync.input(&mut self.switcher).on_input(ctx, now_ms, FeatureInput::Local(header, buf)),
                Features::Vpn => self.vpn.input(&mut self.switcher).on_input(ctx, now_ms, FeatureInput::Local(header, buf)),
                Features::DhtKv => self.dht_kv.input(&mut self.switcher).on_input(ctx, now_ms, FeatureInput::Local(header, buf)),
                Features::PubSub => self.pubsub.input(&mut self.switcher).on_input(ctx, now_ms, FeatureInput::Local(header, buf)),
                Features::Alias => self.alias.input(&mut self.switcher).on_input(ctx, now_ms, FeatureInput::Local(header, buf)),
                Features::Socket => self.socket.input(&mut self.switcher).on_input(ctx, now_ms, FeatureInput::Local(header, buf)),
            },
        }
    }
}

<<<<<<< HEAD
    pub fn pop_output(&mut self, ctx: &FeatureContext) -> Option<(Features, FeaturesOutput)> {
        let s = &mut self.switcher;
=======
impl<UserData: Hash + Eq + Copy + Debug> TaskSwitcherChild<Output<UserData>> for FeatureManager<UserData> {
    type Time = u64;
    fn pop_output<'a>(&mut self, now: u64) -> Option<Output<UserData>> {
>>>>>>> 0ea93de1
        loop {
            match (self.switcher.current()? as u8).try_into().ok()? {
                Features::Neighbours => {
                    if let Some(out) = self.neighbours.pop_output(now, &mut self.switcher) {
                        return Some((Features::Neighbours, out.into2()));
                    }
                }
                Features::Data => {
                    if let Some(out) = self.data.pop_output(now, &mut self.switcher) {
                        return Some((Features::Data, out.into2()));
                    }
                }
                Features::RouterSync => {
                    if let Some(out) = self.router_sync.pop_output(now, &mut self.switcher) {
                        return Some((Features::RouterSync, out.into2()));
                    }
                }
                Features::Vpn => {
                    if let Some(out) = self.vpn.pop_output(now, &mut self.switcher) {
                        return Some((Features::Vpn, out.into2()));
                    }
                }
                Features::DhtKv => {
                    if let Some(out) = self.dht_kv.pop_output(now, &mut self.switcher) {
                        return Some((Features::DhtKv, out.into2()));
                    }
                }
                Features::PubSub => {
                    if let Some(out) = self.pubsub.pop_output(now, &mut self.switcher) {
                        return Some((Features::PubSub, out.into2()));
                    }
                }
                Features::Alias => {
                    if let Some(out) = self.alias.pop_output(now, &mut self.switcher) {
                        return Some((Features::Alias, out.into2()));
                    }
                }
                Features::Socket => {
                    if let Some(out) = self.socket.pop_output(now, &mut self.switcher) {
                        return Some((Features::Socket, out.into2()));
                    }
                }
            }
        }
    }
}<|MERGE_RESOLUTION|>--- conflicted
+++ resolved
@@ -33,16 +33,6 @@
 impl<UserData: 'static + Hash + Eq + Copy + Debug> FeatureManager<UserData> {
     pub fn new(node: NodeId, session: u64, services: Vec<u8>) -> Self {
         Self {
-<<<<<<< HEAD
-            neighbours: neighbours::NeighboursFeature::default(),
-            data: data::DataFeature::default(),
-            router_sync: router_sync::RouterSyncFeature::new(node, services),
-            vpn: vpn::VpnFeature::default(),
-            dht_kv: dht_kv::DhtKvFeature::new(node, session),
-            pubsub: pubsub::PubSubFeature::default(),
-            alias: alias::AliasFeature::default(),
-            socket: socket::SocketFeature::default(),
-=======
             neighbours: TaskSwitcherBranch::default(Features::Neighbours as usize),
             data: TaskSwitcherBranch::default(Features::Data as usize),
             router_sync: TaskSwitcherBranch::new(router_sync::RouterSyncFeature::new(node, services), Features::RouterSync as usize),
@@ -51,27 +41,10 @@
             pubsub: TaskSwitcherBranch::new(pubsub::PubSubFeature::new(), Features::PubSub as usize),
             alias: TaskSwitcherBranch::default(Features::Alias as usize),
             socket: TaskSwitcherBranch::default(Features::Socket as usize),
->>>>>>> 0ea93de1
             switcher: TaskSwitcher::new(8),
         }
     }
 
-<<<<<<< HEAD
-    pub fn on_shared_input(&mut self, ctx: &FeatureContext, now_ms: u64, input: FeatureSharedInput) {
-        self.switcher.queue_flag_all();
-        self.data.on_shared_input(ctx, now_ms, input.clone());
-        self.neighbours.on_shared_input(ctx, now_ms, input.clone());
-        self.router_sync.on_shared_input(ctx, now_ms, input.clone());
-        self.dht_kv.on_shared_input(ctx, now_ms, input.clone());
-        self.vpn.on_shared_input(ctx, now_ms, input.clone());
-        self.pubsub.on_shared_input(ctx, now_ms, input.clone());
-        self.alias.on_shared_input(ctx, now_ms, input.clone());
-        self.socket.on_shared_input(ctx, now_ms, input);
-    }
-
-    pub fn on_input(&mut self, ctx: &FeatureContext, now_ms: u64, feature: Features, input: FeaturesInput<'_>) {
-        self.switcher.queue_flag_task(feature as usize);
-=======
     pub fn on_shared_input<'a>(&mut self, ctx: &FeatureContext, now_ms: u64, input: FeatureSharedInput) {
         self.data.input(&mut self.switcher).on_shared_input(ctx, now_ms, input.clone());
         self.neighbours.input(&mut self.switcher).on_shared_input(ctx, now_ms, input.clone());
@@ -84,7 +57,6 @@
     }
 
     pub fn on_input<'a>(&mut self, ctx: &FeatureContext, now_ms: u64, feature: Features, input: FeaturesInput<'a, UserData>) {
->>>>>>> 0ea93de1
         match input {
             FeatureInput::FromWorker(to) => match to {
                 FeaturesToController::Data(to) => self.data.input(&mut self.switcher).on_input(ctx, now_ms, FeatureInput::FromWorker(to)),
@@ -130,14 +102,9 @@
     }
 }
 
-<<<<<<< HEAD
-    pub fn pop_output(&mut self, ctx: &FeatureContext) -> Option<(Features, FeaturesOutput)> {
-        let s = &mut self.switcher;
-=======
 impl<UserData: Hash + Eq + Copy + Debug> TaskSwitcherChild<Output<UserData>> for FeatureManager<UserData> {
     type Time = u64;
     fn pop_output<'a>(&mut self, now: u64) -> Option<Output<UserData>> {
->>>>>>> 0ea93de1
         loop {
             match (self.switcher.current()? as u8).try_into().ok()? {
                 Features::Neighbours => {
