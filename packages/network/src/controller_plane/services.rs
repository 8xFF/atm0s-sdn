use std::sync::Arc;

use sans_io_runtime::{TaskSwitcher, TaskSwitcherBranch, TaskSwitcherChild};

use crate::base::Service;
use crate::base::{ServiceBuilder, ServiceCtx, ServiceId, ServiceInput, ServiceOutput, ServiceSharedInput};
use crate::features::{FeaturesControl, FeaturesEvent};

pub type Output<UserData, ServiceEvent, ToWorker> = (ServiceId, ServiceOutput<UserData, FeaturesControl, ServiceEvent, ToWorker>);

/// To manage the services we need to create an object that will hold the services
<<<<<<< HEAD
pub struct ServiceManager<ServiceControl, ServiceEvent, ToController, ToWorker> {
    #[allow(clippy::type_complexity)]
    services: [Option<Box<dyn Service<FeaturesControl, FeaturesEvent, ServiceControl, ServiceEvent, ToController, ToWorker>>>; 256],
    switcher: TaskSwitcher,
}

#[allow(clippy::type_complexity)]
impl<ServiceControl, ServiceEvent, ToController, ToWorker> ServiceManager<ServiceControl, ServiceEvent, ToController, ToWorker> {
    pub fn new(services: Vec<Arc<dyn ServiceBuilder<FeaturesControl, FeaturesEvent, ServiceControl, ServiceEvent, ToController, ToWorker>>>) -> Self {
=======
pub struct ServiceManager<UserData, ServiceControl, ServiceEvent, ToController, ToWorker> {
    services: [Option<
        TaskSwitcherBranch<
            Box<dyn Service<UserData, FeaturesControl, FeaturesEvent, ServiceControl, ServiceEvent, ToController, ToWorker>>,
            ServiceOutput<UserData, FeaturesControl, ServiceEvent, ToWorker>,
        >,
    >; 256],
    switcher: TaskSwitcher,
}

impl<UserData, ServiceControl, ServiceEvent, ToController, ToWorker> ServiceManager<UserData, ServiceControl, ServiceEvent, ToController, ToWorker> {
    pub fn new(services: Vec<Arc<dyn ServiceBuilder<UserData, FeaturesControl, FeaturesEvent, ServiceControl, ServiceEvent, ToController, ToWorker>>>) -> Self {
>>>>>>> 0ea93de1
        let max_service_id = services.iter().map(|s| s.service_id()).max().unwrap_or(0);
        Self {
            services: std::array::from_fn(|index| services.iter().find(|s| s.service_id() == index as u8).map(|s| TaskSwitcherBranch::new(s.create(), index))),
            switcher: TaskSwitcher::new(max_service_id as usize + 1),
        }
    }

    pub fn on_shared_input(&mut self, ctx: &ServiceCtx, now: u64, input: ServiceSharedInput) {
<<<<<<< HEAD
        for service in self.services.iter_mut().flatten() {
            self.switcher.queue_flag_task(service.service_id() as usize);
            service.on_shared_input(ctx, now, input.clone());
        }
    }

    pub fn on_input(&mut self, ctx: &ServiceCtx, now: u64, id: ServiceId, input: ServiceInput<FeaturesEvent, ServiceControl, ToController>) {
        if let Some(Some(service)) = self.services.get_mut(*id as usize) {
            self.switcher.queue_flag_task(*id as usize);
            service.on_input(ctx, now, input);
=======
        for service in self.services.iter_mut() {
            if let Some(service) = service {
                service.input(&mut self.switcher).on_shared_input(ctx, now, input.clone());
            }
        }
    }

    pub fn on_input(&mut self, ctx: &ServiceCtx, now: u64, id: ServiceId, input: ServiceInput<UserData, FeaturesEvent, ServiceControl, ToController>) {
        if let Some(service) = self.services.get_mut(*id as usize) {
            if let Some(service) = service {
                self.switcher.flag_task(*id as usize);
                service.input(&mut self.switcher).on_input(ctx, now, input);
            }
>>>>>>> 0ea93de1
        }
    }
}

impl<UserData, ServiceControl, ServiceEvent, ToController, ToWorker> TaskSwitcherChild<(ServiceId, ServiceOutput<UserData, FeaturesControl, ServiceEvent, ToWorker>)>
    for ServiceManager<UserData, ServiceControl, ServiceEvent, ToController, ToWorker>
{
    type Time = u64;
    fn pop_output(&mut self, now: u64) -> Option<(ServiceId, ServiceOutput<UserData, FeaturesControl, ServiceEvent, ToWorker>)> {
        loop {
<<<<<<< HEAD
            let s = &mut self.switcher;
            let index = s.queue_current()? as u8;
            if let Some(Some(service)) = self.services.get_mut(index as usize) {
                if let Some(output) = s.queue_process(service.pop_output(ctx)) {
                    return Some((index.into(), output));
=======
            let index = self.switcher.current()?;
            if let Some(Some(service)) = self.services.get_mut(index) {
                if let Some(output) = service.pop_output(now, &mut self.switcher) {
                    return Some(((index as u8).into(), output));
>>>>>>> 0ea93de1
                }
            } else {
                self.switcher.finished(index);
            }
        }
    }
}<|MERGE_RESOLUTION|>--- conflicted
+++ resolved
@@ -9,17 +9,7 @@
 pub type Output<UserData, ServiceEvent, ToWorker> = (ServiceId, ServiceOutput<UserData, FeaturesControl, ServiceEvent, ToWorker>);
 
 /// To manage the services we need to create an object that will hold the services
-<<<<<<< HEAD
-pub struct ServiceManager<ServiceControl, ServiceEvent, ToController, ToWorker> {
-    #[allow(clippy::type_complexity)]
-    services: [Option<Box<dyn Service<FeaturesControl, FeaturesEvent, ServiceControl, ServiceEvent, ToController, ToWorker>>>; 256],
-    switcher: TaskSwitcher,
-}
 
-#[allow(clippy::type_complexity)]
-impl<ServiceControl, ServiceEvent, ToController, ToWorker> ServiceManager<ServiceControl, ServiceEvent, ToController, ToWorker> {
-    pub fn new(services: Vec<Arc<dyn ServiceBuilder<FeaturesControl, FeaturesEvent, ServiceControl, ServiceEvent, ToController, ToWorker>>>) -> Self {
-=======
 pub struct ServiceManager<UserData, ServiceControl, ServiceEvent, ToController, ToWorker> {
     services: [Option<
         TaskSwitcherBranch<
@@ -32,7 +22,6 @@
 
 impl<UserData, ServiceControl, ServiceEvent, ToController, ToWorker> ServiceManager<UserData, ServiceControl, ServiceEvent, ToController, ToWorker> {
     pub fn new(services: Vec<Arc<dyn ServiceBuilder<UserData, FeaturesControl, FeaturesEvent, ServiceControl, ServiceEvent, ToController, ToWorker>>>) -> Self {
->>>>>>> 0ea93de1
         let max_service_id = services.iter().map(|s| s.service_id()).max().unwrap_or(0);
         Self {
             services: std::array::from_fn(|index| services.iter().find(|s| s.service_id() == index as u8).map(|s| TaskSwitcherBranch::new(s.create(), index))),
@@ -41,18 +30,6 @@
     }
 
     pub fn on_shared_input(&mut self, ctx: &ServiceCtx, now: u64, input: ServiceSharedInput) {
-<<<<<<< HEAD
-        for service in self.services.iter_mut().flatten() {
-            self.switcher.queue_flag_task(service.service_id() as usize);
-            service.on_shared_input(ctx, now, input.clone());
-        }
-    }
-
-    pub fn on_input(&mut self, ctx: &ServiceCtx, now: u64, id: ServiceId, input: ServiceInput<FeaturesEvent, ServiceControl, ToController>) {
-        if let Some(Some(service)) = self.services.get_mut(*id as usize) {
-            self.switcher.queue_flag_task(*id as usize);
-            service.on_input(ctx, now, input);
-=======
         for service in self.services.iter_mut() {
             if let Some(service) = service {
                 service.input(&mut self.switcher).on_shared_input(ctx, now, input.clone());
@@ -66,7 +43,6 @@
                 self.switcher.flag_task(*id as usize);
                 service.input(&mut self.switcher).on_input(ctx, now, input);
             }
->>>>>>> 0ea93de1
         }
     }
 }
@@ -77,18 +53,10 @@
     type Time = u64;
     fn pop_output(&mut self, now: u64) -> Option<(ServiceId, ServiceOutput<UserData, FeaturesControl, ServiceEvent, ToWorker>)> {
         loop {
-<<<<<<< HEAD
-            let s = &mut self.switcher;
-            let index = s.queue_current()? as u8;
-            if let Some(Some(service)) = self.services.get_mut(index as usize) {
-                if let Some(output) = s.queue_process(service.pop_output(ctx)) {
-                    return Some((index.into(), output));
-=======
             let index = self.switcher.current()?;
             if let Some(Some(service)) = self.services.get_mut(index) {
                 if let Some(output) = service.pop_output(now, &mut self.switcher) {
                     return Some(((index as u8).into(), output));
->>>>>>> 0ea93de1
                 }
             } else {
                 self.switcher.finished(index);
