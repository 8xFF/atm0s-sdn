--- conflicted
+++ resolved
@@ -134,13 +134,8 @@
         assert_eq!(consumers.pop_output(), Some(RelayWorkerControl::RouteSetLocal(FeatureControlActor::Controller(()))));
         assert_eq!(consumers.pop_output(), None);
 
-<<<<<<< HEAD
-        assert_eq!(consumers.relay_dests(), (&[FeatureControlActor::Controller] as &[_], false));
-        assert!(!consumers.should_clear());
-=======
         assert_eq!(consumers.relay_dests(), (&[FeatureControlActor::Controller(())] as &[_], false));
         assert_eq!(consumers.should_clear(), false);
->>>>>>> 0ea93de1
 
         consumers.on_local_unsub(100, FeatureControlActor::Controller(()));
 
@@ -164,13 +159,8 @@
         assert_eq!(consumers.pop_output(), Some(RelayWorkerControl::RouteSetLocal(FeatureControlActor::Service(1.into()))));
         assert_eq!(consumers.pop_output(), None);
 
-<<<<<<< HEAD
-        assert_eq!(consumers.relay_dests(), (&[FeatureControlActor::Controller, FeatureControlActor::Service(1.into())] as &[_], false));
-        assert!(!consumers.should_clear());
-=======
         assert_eq!(consumers.relay_dests(), (&[FeatureControlActor::Controller(()), FeatureControlActor::Service(1.into())] as &[_], false));
         assert_eq!(consumers.should_clear(), false);
->>>>>>> 0ea93de1
 
         consumers.on_local_unsub(100, FeatureControlActor::Controller(()));
 
@@ -272,13 +262,8 @@
         assert_eq!(consumers.pop_output(), Some(RelayWorkerControl::RouteSetLocal(FeatureControlActor::Controller(()))));
         assert_eq!(consumers.pop_output(), None);
 
-<<<<<<< HEAD
-        assert_eq!(consumers.relay_dests(), (&[FeatureControlActor::Controller] as &[_], true));
-        assert!(!consumers.should_clear());
-=======
         assert_eq!(consumers.relay_dests(), (&[FeatureControlActor::Controller(())] as &[_], true));
         assert_eq!(consumers.should_clear(), false);
->>>>>>> 0ea93de1
 
         consumers.on_remote(100, remote1, RelayControl::Unsub(1000));
 
@@ -286,13 +271,8 @@
         assert_eq!(consumers.pop_output(), Some(RelayWorkerControl::RouteDelRemote(remote1)));
         assert_eq!(consumers.pop_output(), None);
 
-<<<<<<< HEAD
-        assert_eq!(consumers.relay_dests(), (&[FeatureControlActor::Controller] as &[_], false));
-        assert!(!consumers.should_clear());
-=======
         assert_eq!(consumers.relay_dests(), (&[FeatureControlActor::Controller(())] as &[_], false));
         assert_eq!(consumers.should_clear(), false);
->>>>>>> 0ea93de1
 
         consumers.on_local_unsub(200, FeatureControlActor::Controller(()));
 
