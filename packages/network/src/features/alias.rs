use std::{
    collections::{HashMap, VecDeque},
    fmt::Debug,
};

use atm0s_sdn_identity::NodeId;
use atm0s_sdn_router::{RouteRule, ServiceBroadcastLevel};
use derivative::Derivative;
use sans_io_runtime::{collections::DynamicDeque, TaskSwitcherChild};
use serde::{Deserialize, Serialize};

use crate::base::{Feature, FeatureContext, FeatureControlActor, FeatureInput, FeatureOutput, FeatureSharedInput, FeatureWorker, FeatureWorkerInput, FeatureWorkerOutput, NetOutgoingMeta, Ttl};

pub const FEATURE_ID: u8 = 6;
pub const FEATURE_NAME: &str = "alias";
pub const HINT_TIMEOUT_MS: u64 = 2000;
pub const SCAN_TIMEOUT_MS: u64 = 5000;

#[derive(Debug, Clone, PartialEq, Eq)]
pub enum Control {
    Register { alias: u64, service: u8, level: ServiceBroadcastLevel },
    Query { alias: u64, service: u8, level: ServiceBroadcastLevel },
    Unregister { alias: u64 },
}

#[derive(Debug, Clone, PartialEq, Eq)]
pub enum FoundLocation {
    Local,
    Notify(NodeId),
    CachedHint(NodeId),
    RemoteHint(NodeId),
    RemoteScan(NodeId),
}

#[derive(Debug, Clone, PartialEq, Eq)]
pub enum Event {
    QueryResult(u64, Option<FoundLocation>),
}

#[derive(Debug, PartialEq, Eq, Clone)]
pub struct ToWorker;

#[derive(Debug, PartialEq, Eq, Clone)]
pub struct ToController;

#[derive(Debug, PartialEq, Eq, Serialize, Deserialize)]
pub enum Message {
    Notify(u64),
    Scan(u64),
    Check(u64),
    Found(u64, bool),
}

#[derive(Debug)]
enum QueryState {
    CheckHint(NodeId, u64),
    Scan(u64),
}

#[derive(Debug)]
struct QuerySlot<UserData> {
    waiters: Vec<FeatureControlActor<UserData>>,
    state: QueryState,
    service: u8,
    level: ServiceBroadcastLevel,
}

#[derive(Debug, PartialEq, Eq)]
struct HintSlot {
    node: NodeId,
    ts: u64,
}

pub type Output<UserData> = FeatureOutput<UserData, Event, ToWorker>;
pub type WorkerOutput<UserData> = FeatureWorkerOutput<UserData, Control, Event, ToController>;

#[derive(Debug, Derivative)]
#[derivative(Default(bound = ""))]
pub struct AliasFeature<UserData> {
    queries: HashMap<u64, QuerySlot<UserData>>,
    hint_slots: HashMap<u64, HintSlot>,
    local_slots: HashMap<u64, u64>,
    queue: VecDeque<Output<UserData>>,
    scan_seq: u16,
}

impl<UserData: Debug + Copy> AliasFeature<UserData> {
    fn process_control(&mut self, now_ms: u64, actor: FeatureControlActor<UserData>, control: Control) {
        match control {
            Control::Register { alias, service, level } => {
                log::info!("[AliasFeature] Register local alias {} and broadcast hint", alias);
                self.local_slots.insert(alias, now_ms);
                let seq = Self::gen_seq(&mut self.scan_seq);
                Self::send_to(&mut self.queue, RouteRule::ToServices(service, level, seq), Message::Notify(alias));
            }
            Control::Query { alias, service, level } => {
                if self.local_slots.contains_key(&alias) {
                    log::debug!("[AliasFeature] Found alias {} at local", alias);
                    self.queue.push_back(FeatureOutput::Event(actor, Event::QueryResult(alias, Some(FoundLocation::Local))));
                } else if let Some(slot) = self.queries.get_mut(&alias) {
                    log::debug!("[AliasFeature] Alias {} is already in query state => push to wait queue", alias);
                    slot.waiters.push(actor);
                } else if let Some(slot) = self.hint_slots.get(&alias) {
                    if slot.ts + HINT_TIMEOUT_MS >= now_ms {
                        log::debug!("[AliasFeature] Alias {alias} is very newly added ({} vs now {}) to hint {} => reuse", slot.ts, now_ms, slot.node);
                        self.queue.push_back(FeatureOutput::Event(actor, Event::QueryResult(alias, Some(FoundLocation::CachedHint(slot.node)))));
                    } else {
                        log::debug!("[AliasFeature] Alias {alias} is not in query state but has hint {} => check hint", slot.node);
                        self.queries.insert(
                            alias,
                            QuerySlot {
                                waiters: vec![actor],
                                state: QueryState::CheckHint(slot.node, now_ms),
                                service,
                                level,
                            },
                        );
                        Self::send_to(&mut self.queue, RouteRule::ToNode(slot.node), Message::Check(alias));
                    }
                } else {
                    log::debug!("[AliasFeature] Alias {alias} is not in query state and has no hint => scan");
                    self.queries.insert(
                        alias,
                        QuerySlot {
                            waiters: vec![actor],
                            state: QueryState::Scan(now_ms),
                            service,
                            level,
                        },
                    );
                    let seq = Self::gen_seq(&mut self.scan_seq);
                    Self::send_to(&mut self.queue, RouteRule::ToServices(service, level, seq), Message::Scan(alias));
                }
            }
            Control::Unregister { alias } => {
                log::info!("[AliasFeature] Unregister alias {}", alias);
                self.local_slots.remove(&alias);
            }
        }
    }

    fn process_remote(&mut self, now_ms: u64, from: NodeId, msg: Message) {
        log::debug!("[AliasFeature] Received message from {from}: {:?}", msg);
        match msg {
            Message::Notify(alias) => {
                self.hint_slots.insert(alias, HintSlot { node: from, ts: now_ms });
                if let Some(slot) = self.queries.remove(&alias) {
                    for actor in &slot.waiters {
                        self.queue.push_back(FeatureOutput::Event(*actor, Event::QueryResult(alias, Some(FoundLocation::Notify(from)))));
                    }
                }
            }
            Message::Scan(alias) => {
                if self.local_slots.contains_key(&alias) {
                    log::debug!("[AliasFeature] Received Scan alias {alias}, found at local");
                    Self::send_to(&mut self.queue, RouteRule::ToNode(from), Message::Found(alias, true));
                } else {
                    log::debug!("[AliasFeature] Received Scan alias {alias}, not found at local");
                }
            }
            Message::Check(alias) => {
                let found = self.local_slots.contains_key(&alias);
                log::debug!("[AliasFeature] Received Check alias {alias}, found at local: {found}");
                Self::send_to(&mut self.queue, RouteRule::ToNode(from), Message::Found(alias, found));
            }
            Message::Found(alias, found) => {
                if found {
                    self.hint_slots.insert(alias, HintSlot { node: from, ts: now_ms });
                }
                if let Some(slot) = self.queries.get_mut(&alias) {
                    match slot.state {
                        QueryState::CheckHint(node, _) => {
                            if node != from {
                                log::warn!("[AliasFeature] Reject Found message from wrong hint {node} vs {from}");
                                return;
                            }
                            if found {
                                log::debug!("[AliasFeature] Found alias {alias} at {node} => notify waiters {:?}", slot.waiters);
                                for actor in &slot.waiters {
                                    self.queue.push_back(FeatureOutput::Event(*actor, Event::QueryResult(alias, Some(FoundLocation::RemoteHint(from)))));
                                }
                                self.queries.remove(&alias);
                            } else {
                                log::debug!("[AliasFeature] Not found alias {alias} at hint {node} => switch to Scan");
                                let seq = self.scan_seq;
                                self.scan_seq = self.scan_seq.wrapping_add(1);
                                slot.state = QueryState::Scan(now_ms);
                                Self::send_to(&mut self.queue, RouteRule::ToServices(slot.service, slot.level, seq), Message::Scan(alias));
                            }
                        }
                        QueryState::Scan(_) => {
                            if !found {
                                log::warn!("[AliasFeature] Remote should not reply with Found=false for Scan");
                                return;
                            }
                            log::debug!("[AliasFeature] Found alias {alias} at {from} with Scan => notify waiters {:?}", slot.waiters);
                            for actor in &slot.waiters {
                                self.queue.push_back(FeatureOutput::Event(*actor, Event::QueryResult(alias, Some(FoundLocation::RemoteScan(from)))));
                            }
                            self.queries.remove(&alias);
                        }
                    }
                }
            }
        }
    }

    fn send_to(queue: &mut VecDeque<FeatureOutput<UserData, Event, ToWorker>>, rule: RouteRule, msg: Message) {
        let msg = bincode::serialize(&msg).expect("Should to bytes");
        queue.push_back(FeatureOutput::SendRoute(rule, NetOutgoingMeta::new(true, Ttl::default(), 0, true), msg.into()));
    }

    fn gen_seq(scan_seq: &mut u16) -> u16 {
        let seq = *scan_seq;
        *scan_seq = scan_seq.wrapping_add(1);
        seq
    }
}

impl<UserData: Debug + Copy> Feature<UserData, Control, Event, ToController, ToWorker> for AliasFeature<UserData> {
    fn on_shared_input(&mut self, _ctx: &FeatureContext, now: u64, input: FeatureSharedInput) {
        if let FeatureSharedInput::Tick(_) = input {
            let mut timeout = vec![];
            for (alias, slot) in &mut self.queries {
                match &slot.state {
                    QueryState::CheckHint(hint, started_at) => {
                        if now >= *started_at + HINT_TIMEOUT_MS {
                            log::debug!("[AliasFeature] check {alias} hint node {hint} timeout => switch to Scan");

                            let seq = self.scan_seq;
                            self.scan_seq = self.scan_seq.wrapping_add(1);
                            slot.state = QueryState::Scan(now);
                            Self::send_to(&mut self.queue, RouteRule::ToServices(slot.service, slot.level, seq), Message::Scan(*alias));
                        }
                    }
                    QueryState::Scan(started_at) => {
                        if now >= *started_at + SCAN_TIMEOUT_MS {
                            timeout.push(*alias);
                        }
                    }
                }
            }

            for alias in timeout {
                let slot = self.queries.remove(&alias).expect("Should have slot");
                log::debug!("[AliasFeature] scan {alias} timeout => notify waiters {:?}", slot.waiters);
                for actor in slot.waiters {
                    self.queue.push_back(FeatureOutput::Event(actor, Event::QueryResult(alias, None)));
                }
            }
        }
    }

<<<<<<< HEAD
    fn on_input(&mut self, _ctx: &FeatureContext, now_ms: u64, input: FeatureInput<'_, Control, ToController>) {
=======
    fn on_input<'a>(&mut self, _ctx: &FeatureContext, now_ms: u64, input: FeatureInput<'a, UserData, Control, ToController>) {
>>>>>>> 0ea93de1
        match input {
            FeatureInput::Control(actor, control) => self.process_control(now_ms, actor, control),
            FeatureInput::Local(meta, msg) | FeatureInput::Net(_, meta, msg) => {
                if !meta.secure {
                    log::warn!("[AliasFeature] reject unsecure message");
                    return;
                }
                if let (Some(from), Ok(msg)) = (meta.source, bincode::deserialize::<Message>(&msg)) {
                    self.process_remote(now_ms, from, msg)
                }
            }
            _ => {}
        }
    }
}

impl<UserData> TaskSwitcherChild<Output<UserData>> for AliasFeature<UserData> {
    type Time = u64;
    fn pop_output(&mut self, _now: u64) -> Option<Output<UserData>> {
        self.queue.pop_front()
    }
}

#[derive(Derivative)]
#[derivative(Default(bound = ""))]
pub struct AliasFeatureWorker<UserData> {
    queue: DynamicDeque<WorkerOutput<UserData>, 1>,
}

impl<UserData> FeatureWorker<UserData, Control, Event, ToController, ToWorker> for AliasFeatureWorker<UserData> {
    fn on_input(&mut self, _ctx: &mut crate::base::FeatureWorkerContext, _now: u64, input: crate::base::FeatureWorkerInput<UserData, Control, ToWorker>) {
        match input {
            FeatureWorkerInput::Control(actor, control) => self.queue.push_back(FeatureWorkerOutput::ForwardControlToController(actor, control)),
            FeatureWorkerInput::Network(conn, header, buf) => self.queue.push_back(FeatureWorkerOutput::ForwardNetworkToController(conn, header, buf)),
            #[cfg(feature = "vpn")]
            FeatureWorkerInput::TunPkt(..) => {}
            FeatureWorkerInput::FromController(..) => {
                log::warn!("No handler for FromController");
            }
            FeatureWorkerInput::Local(header, buf) => self.queue.push_back(FeatureWorkerOutput::ForwardLocalToController(header, buf)),
        }
    }
}

impl<UserData> TaskSwitcherChild<WorkerOutput<UserData>> for AliasFeatureWorker<UserData> {
    type Time = u64;
    fn pop_output(&mut self, _now: u64) -> Option<WorkerOutput<UserData>> {
        self.queue.pop_front()
    }
}

#[cfg(test)]
mod tests {
    use atm0s_sdn_router::{RouteRule, ServiceBroadcastLevel};
    use sans_io_runtime::TaskSwitcherChild;

    use crate::{
        base::{Feature, FeatureContext, FeatureControlActor, FeatureInput, FeatureOutput, FeatureSharedInput},
        features::alias::{HintSlot, HINT_TIMEOUT_MS, SCAN_TIMEOUT_MS},
    };

    use super::{AliasFeature, Control, Event, FoundLocation, Message, ToWorker};

    fn decode_msg(msg: Option<FeatureOutput<(), Event, ToWorker>>) -> Option<(RouteRule, Message)> {
        match msg? {
            FeatureOutput::SendRoute(rule, _, msg) => Some((rule, bincode::deserialize(&msg).expect("Should decode"))),
            _ => panic!("Should be SendRoute"),
        }
    }

    #[test]
    fn local_alias_simple() {
        let mut alias = AliasFeature::default();
        let ctx = FeatureContext { node_id: 0, session: 0 };
        let service = 1;
        let level = ServiceBroadcastLevel::Global;
        alias.on_input(&ctx, 0, FeatureInput::Control(FeatureControlActor::Controller(()), Control::Register { alias: 1000, service, level }));
        assert_eq!(decode_msg(alias.pop_output(0)), Some((RouteRule::ToServices(service, level, 0), Message::Notify(1000))));
        assert_eq!(alias.pop_output(0), None);

        alias.on_input(&ctx, 0, FeatureInput::Control(FeatureControlActor::Controller(()), Control::Query { alias: 1000, service, level }));
        assert_eq!(
            alias.pop_output(0),
            Some(FeatureOutput::Event(FeatureControlActor::Controller(()), Event::QueryResult(1000, Some(FoundLocation::Local))))
        );
        assert_eq!(alias.pop_output(0), None);
    }

    #[test]
    fn local_alias_handle_check() {
        let mut alias = AliasFeature::default();
        let ctx = FeatureContext { node_id: 0, session: 0 };
        let service = 1;
        let level = ServiceBroadcastLevel::Global;
        alias.on_input(&ctx, 0, FeatureInput::Control(FeatureControlActor::Controller(()), Control::Register { alias: 1000, service, level }));
        assert_eq!(decode_msg(alias.pop_output(0)), Some((RouteRule::ToServices(service, level, 0), Message::Notify(1000))));
        assert_eq!(alias.pop_output(0), None);

        alias.process_remote(0, 123, Message::Check(1000));
        assert_eq!(decode_msg(alias.pop_output(0)), Some((RouteRule::ToNode(123), Message::Found(1000, true))));
        assert_eq!(alias.pop_output(0), None);

        alias.process_remote(0, 123, Message::Check(1001));
        assert_eq!(decode_msg(alias.pop_output(0)), Some((RouteRule::ToNode(123), Message::Found(1001, false))));
        assert_eq!(alias.pop_output(0), None);
    }

    #[test]
    fn local_alias_handle_scan() {
        let mut alias = AliasFeature::default();
        let ctx = FeatureContext { node_id: 0, session: 0 };
        let service = 1;
        let level = ServiceBroadcastLevel::Global;
        alias.on_input(&ctx, 0, FeatureInput::Control(FeatureControlActor::Controller(()), Control::Register { alias: 1000, service, level }));
        assert_eq!(decode_msg(alias.pop_output(0)), Some((RouteRule::ToServices(service, level, 0), Message::Notify(1000))));
        assert_eq!(alias.pop_output(0), None);

        alias.process_remote(0, 123, Message::Scan(1000));
        assert_eq!(decode_msg(alias.pop_output(0)), Some((RouteRule::ToNode(123), Message::Found(1000, true))));
        assert_eq!(alias.pop_output(0), None);

        alias.process_remote(0, 123, Message::Scan(1001));
        assert_eq!(alias.pop_output(0), None);
    }

    #[test]
    fn found_cached_hint() {
        let mut alias = AliasFeature::default();
        let ctx = FeatureContext { node_id: 0, session: 0 };
        let service = 1;
        let level = ServiceBroadcastLevel::Global;

        alias.hint_slots.insert(1000, HintSlot { node: 123, ts: 0 });

        alias.on_input(
            &ctx,
            HINT_TIMEOUT_MS,
            FeatureInput::Control(FeatureControlActor::Controller(()), Control::Query { alias: 1000, service, level }),
        );

        assert_eq!(
            alias.pop_output(HINT_TIMEOUT_MS),
            Some(FeatureOutput::Event(
                FeatureControlActor::Controller(()),
                Event::QueryResult(1000, Some(FoundLocation::CachedHint(123)))
            ))
        );
        assert_eq!(alias.pop_output(HINT_TIMEOUT_MS), None);
    }

    #[test]
    fn found_remote_with_hint() {
        let mut alias = AliasFeature::default();
        let ctx = FeatureContext { node_id: 0, session: 0 };
        let service = 1;
        let level = ServiceBroadcastLevel::Global;

        alias.hint_slots.insert(1000, HintSlot { node: 123, ts: 0 });

        alias.on_input(&ctx, 10000, FeatureInput::Control(FeatureControlActor::Controller(()), Control::Query { alias: 1000, service, level }));
        assert_eq!(decode_msg(alias.pop_output(10000)), Some((RouteRule::ToNode(123), Message::Check(1000))));
        assert_eq!(alias.pop_output(10000), None);

        //simulate remote found
        alias.process_remote(10100, 123, Message::Found(1000, true));

        assert_eq!(
            alias.pop_output(10100),
            Some(FeatureOutput::Event(
                FeatureControlActor::Controller(()),
                Event::QueryResult(1000, Some(FoundLocation::RemoteHint(123)))
            ))
        );
        assert_eq!(alias.pop_output(10100), None);
    }

    #[test]
    fn found_remote_with_scan() {
        let mut alias = AliasFeature::default();
        let ctx = FeatureContext { node_id: 0, session: 0 };
        let service = 1;
        let level = ServiceBroadcastLevel::Global;

        alias.on_input(&ctx, 0, FeatureInput::Control(FeatureControlActor::Controller(()), Control::Query { alias: 1000, service, level }));
        assert_eq!(decode_msg(alias.pop_output(0)), Some((RouteRule::ToServices(service, level, 0), Message::Scan(1000))));
        assert_eq!(alias.pop_output(0), None);

        //simulate scan found
        alias.process_remote(100, 123, Message::Found(1000, true));

        assert_eq!(
            alias.pop_output(100),
            Some(FeatureOutput::Event(
                FeatureControlActor::Controller(()),
                Event::QueryResult(1000, Some(FoundLocation::RemoteScan(123)))
            ))
        );
        assert_eq!(alias.pop_output(100), None);
    }

    #[test]
    fn found_remote_with_hint_then_scan_fallback() {
        let mut alias = AliasFeature::default();
        let ctx = FeatureContext { node_id: 0, session: 0 };
        let service = 1;
        let level = ServiceBroadcastLevel::Global;

        alias.hint_slots.insert(1000, HintSlot { node: 122, ts: 0 });

        alias.on_input(&ctx, 10000, FeatureInput::Control(FeatureControlActor::Controller(()), Control::Query { alias: 1000, service, level }));
        assert_eq!(decode_msg(alias.pop_output(10000)), Some((RouteRule::ToNode(122), Message::Check(1000))));
        assert_eq!(alias.pop_output(10000), None);

        //simulate remote not found
        alias.process_remote(10100, 122, Message::Found(1000, false));

        // will fallback to scan
        assert_eq!(decode_msg(alias.pop_output(10100)), Some((RouteRule::ToServices(service, level, 0), Message::Scan(1000))));
        assert_eq!(alias.pop_output(10100), None);

        //simulate scan found
        alias.process_remote(10100, 123, Message::Found(1000, true));

        assert_eq!(
            alias.pop_output(10100),
            Some(FeatureOutput::Event(
                FeatureControlActor::Controller(()),
                Event::QueryResult(1000, Some(FoundLocation::RemoteScan(123)))
            ))
        );
        assert_eq!(alias.pop_output(10100), None);
    }

    #[test]
    fn found_remote_with_hint_timeout_then_scan_fallback() {
        let mut alias = AliasFeature::default();
        let ctx = FeatureContext { node_id: 0, session: 0 };
        let service = 1;
        let level = ServiceBroadcastLevel::Global;

        alias.hint_slots.insert(1000, HintSlot { node: 122, ts: 0 });

        alias.on_input(&ctx, 10000, FeatureInput::Control(FeatureControlActor::Controller(()), Control::Query { alias: 1000, service, level }));
        assert_eq!(decode_msg(alias.pop_output(10000)), Some((RouteRule::ToNode(122), Message::Check(1000))));
        assert_eq!(alias.pop_output(10000), None);

        //simulate remote not found
        alias.on_shared_input(&ctx, 10000 + HINT_TIMEOUT_MS, FeatureSharedInput::Tick(0));

        // will fallback to scan
        assert_eq!(
            decode_msg(alias.pop_output(10000 + HINT_TIMEOUT_MS)),
            Some((RouteRule::ToServices(service, level, 0), Message::Scan(1000)))
        );
        assert_eq!(alias.pop_output(10000 + HINT_TIMEOUT_MS), None);

        //simulate scan found
        alias.process_remote(10100 + HINT_TIMEOUT_MS, 123, Message::Found(1000, true));

        assert_eq!(
            alias.pop_output(10100 + HINT_TIMEOUT_MS),
            Some(FeatureOutput::Event(
                FeatureControlActor::Controller(()),
                Event::QueryResult(1000, Some(FoundLocation::RemoteScan(123)))
            ))
        );
        assert_eq!(alias.pop_output(10100 + HINT_TIMEOUT_MS), None);

        //after that hint should be saved
        assert_eq!(
            alias.hint_slots.get(&1000),
            Some(&HintSlot {
                node: 123,
                ts: 10100 + HINT_TIMEOUT_MS
            })
        );
    }

    #[test]
    fn timeout_both_hint_and_scan() {
        let mut alias = AliasFeature::default();
        let ctx = FeatureContext { node_id: 0, session: 0 };
        let service = 1;
        let level = ServiceBroadcastLevel::Global;

        alias.hint_slots.insert(1000, HintSlot { node: 122, ts: 0 });

        alias.on_input(&ctx, 10000, FeatureInput::Control(FeatureControlActor::Controller(()), Control::Query { alias: 1000, service, level }));
        assert_eq!(decode_msg(alias.pop_output(10000)), Some((RouteRule::ToNode(122), Message::Check(1000))));
        assert_eq!(alias.pop_output(10000), None);

        //simulate remote not found
        alias.on_shared_input(&ctx, 10000 + HINT_TIMEOUT_MS, FeatureSharedInput::Tick(0));

        // will fallback to scan
        assert_eq!(
            decode_msg(alias.pop_output(10000 + HINT_TIMEOUT_MS)),
            Some((RouteRule::ToServices(service, level, 0), Message::Scan(1000)))
        );
        assert_eq!(alias.pop_output(10000 + HINT_TIMEOUT_MS), None);

        //simulate scan found
        alias.on_shared_input(&ctx, 10000 + HINT_TIMEOUT_MS + SCAN_TIMEOUT_MS, FeatureSharedInput::Tick(1));

        assert_eq!(
            alias.pop_output(10000 + HINT_TIMEOUT_MS + SCAN_TIMEOUT_MS),
            Some(FeatureOutput::Event(FeatureControlActor::Controller(()), Event::QueryResult(1000, None)))
        );
        assert_eq!(alias.pop_output(10000 + HINT_TIMEOUT_MS + SCAN_TIMEOUT_MS), None);
    }

    #[test]
    fn handle_notify_from_remote() {
        let mut alias = AliasFeature::<()>::default();
        alias.process_remote(100, 123, Message::Notify(1000));
        assert_eq!(alias.hint_slots.get(&1000), Some(&HintSlot { node: 123, ts: 100 }));
    }
}<|MERGE_RESOLUTION|>--- conflicted
+++ resolved
@@ -251,11 +251,7 @@
         }
     }
 
-<<<<<<< HEAD
-    fn on_input(&mut self, _ctx: &FeatureContext, now_ms: u64, input: FeatureInput<'_, Control, ToController>) {
-=======
     fn on_input<'a>(&mut self, _ctx: &FeatureContext, now_ms: u64, input: FeatureInput<'a, UserData, Control, ToController>) {
->>>>>>> 0ea93de1
         match input {
             FeatureInput::Control(actor, control) => self.process_control(now_ms, actor, control),
             FeatureInput::Local(meta, msg) | FeatureInput::Net(_, meta, msg) => {
