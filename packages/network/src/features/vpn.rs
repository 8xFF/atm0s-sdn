use std::marker::PhantomData;

#[cfg(feature = "vpn")]
use crate::base::TransportMsg;
#[cfg(feature = "vpn")]
use atm0s_sdn_identity::{NodeId, NodeIdType};
#[cfg(feature = "vpn")]
use atm0s_sdn_router::{RouteAction, RouteRule, RouterTable};
use derivative::Derivative;
use sans_io_runtime::{collections::DynamicDeque, TaskSwitcherChild};

use crate::base::{Buffer, Feature, FeatureContext, FeatureInput, FeatureOutput, FeatureWorker, FeatureWorkerContext, FeatureWorkerInput, FeatureWorkerOutput};

pub const FEATURE_ID: u8 = 3;
pub const FEATURE_NAME: &str = "vpn";

#[derive(Debug, Clone, PartialEq, Eq)]
pub enum Control {}

#[derive(Debug, Clone, PartialEq, Eq)]
pub enum Event {}

#[derive(Debug, Clone)]
pub struct ToWorker;

#[derive(Debug, Clone)]
pub struct ToController;

pub type Output<UserData> = FeatureOutput<UserData, Event, ToWorker>;
pub type WorkerOutput<UserData> = FeatureWorkerOutput<UserData, Control, Event, ToController>;

#[derive(Debug, Derivative)]
#[derivative(Default(bound = ""))]
pub struct VpnFeature<UserData> {
    _tmp: PhantomData<UserData>,
}

impl<UserData> Feature<UserData, Control, Event, ToController, ToWorker> for VpnFeature<UserData> {
    fn on_shared_input(&mut self, _ctx: &FeatureContext, _now: u64, _input: crate::base::FeatureSharedInput) {}

<<<<<<< HEAD
    fn on_input(&mut self, _ctx: &FeatureContext, _now_ms: u64, _input: FeatureInput<'_, Control, ToController>) {}
=======
    fn on_input<'a>(&mut self, _ctx: &FeatureContext, _now_ms: u64, _input: FeatureInput<'a, UserData, Control, ToController>) {}
}
>>>>>>> 0ea93de1

impl<UserData> TaskSwitcherChild<Output<UserData>> for VpnFeature<UserData> {
    type Time = u64;
    fn pop_output(&mut self, _now: u64) -> Option<Output<UserData>> {
        None
    }
}

#[derive(Derivative)]
#[derivative(Default(bound = ""))]
pub struct VpnFeatureWorker<UserData> {
    queue: DynamicDeque<WorkerOutput<UserData>, 16>,
}

impl<UserData> VpnFeatureWorker<UserData> {
    #[cfg(feature = "vpn")]
    fn process_tun(&mut self, ctx: &FeatureWorkerContext, mut pkt: Buffer) {
        #[cfg(any(target_os = "macos", target_os = "ios"))]
        let to_ip = &pkt[20..24];
        #[cfg(any(target_os = "linux", target_os = "android"))]
        let to_ip = &pkt[16..20];
        let dest = NodeId::build(ctx.node_id.geo1(), ctx.node_id.geo2(), ctx.node_id.group(), to_ip[3]);
        if dest == ctx.node_id {
            //This is for current node, just echo back
            rewrite_tun_pkt(&mut pkt);
            self.queue.push_back(FeatureWorkerOutput::TunPkt(pkt));
        } else {
            if let RouteAction::Next(remote) = ctx.router.path_to_node(dest) {
                //TODO decrease TTL
                //TODO how to avoid copy data here
                self.queue
                    .push_back(FeatureWorkerOutput::RawDirect2(remote, TransportMsg::build(FEATURE_ID, 0, RouteRule::ToNode(dest), &pkt).take().into()));
            }
        }
    }

    fn process_udp(&mut self, _ctx: &FeatureWorkerContext, pkt: Buffer) {
        #[cfg(feature = "vpn")]
        {
            self.queue.push_back(FeatureWorkerOutput::TunPkt(pkt));
        }
    }
}

impl<UserData> FeatureWorker<UserData, Control, Event, ToController, ToWorker> for VpnFeatureWorker<UserData> {
    fn on_input(&mut self, ctx: &mut FeatureWorkerContext, _now: u64, input: FeatureWorkerInput<UserData, Control, ToWorker>) {
        match input {
            #[cfg(feature = "vpn")]
            FeatureWorkerInput::TunPkt(pkt) => self.process_tun(ctx, pkt),
            FeatureWorkerInput::Network(_conn, _header, pkt) => self.process_udp(ctx, pkt),
            _ => {}
        }
    }
}

impl<UserData> TaskSwitcherChild<WorkerOutput<UserData>> for VpnFeatureWorker<UserData> {
    type Time = u64;
    fn pop_output(&mut self, _now: u64) -> Option<WorkerOutput<UserData>> {
        self.queue.pop_front()
    }
}

#[cfg(feature = "vpn")]
fn rewrite_tun_pkt(payload: &mut [u8]) {
    #[cfg(any(target_os = "macos", target_os = "ios"))]
    {
        payload[2] = 0;
        payload[3] = 2;
    }
    #[cfg(any(target_os = "linux", target_os = "android"))]
    {
        payload[2] = 8;
        payload[3] = 0;
    }
}<|MERGE_RESOLUTION|>--- conflicted
+++ resolved
@@ -38,12 +38,8 @@
 impl<UserData> Feature<UserData, Control, Event, ToController, ToWorker> for VpnFeature<UserData> {
     fn on_shared_input(&mut self, _ctx: &FeatureContext, _now: u64, _input: crate::base::FeatureSharedInput) {}
 
-<<<<<<< HEAD
-    fn on_input(&mut self, _ctx: &FeatureContext, _now_ms: u64, _input: FeatureInput<'_, Control, ToController>) {}
-=======
     fn on_input<'a>(&mut self, _ctx: &FeatureContext, _now_ms: u64, _input: FeatureInput<'a, UserData, Control, ToController>) {}
 }
->>>>>>> 0ea93de1
 
 impl<UserData> TaskSwitcherChild<Output<UserData>> for VpnFeature<UserData> {
     type Time = u64;
