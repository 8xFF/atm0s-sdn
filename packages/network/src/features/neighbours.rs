--- conflicted
+++ resolved
@@ -58,15 +58,9 @@
         }
     }
 
-<<<<<<< HEAD
-    fn on_input(&mut self, _ctx: &FeatureContext, _now_ms: u64, input: FeatureInput<'_, Control, ToController>) {
-        if let FeatureInput::Control(actor, control) = input {
-            match control {
-=======
     fn on_input<'a>(&mut self, _ctx: &FeatureContext, _now_ms: u64, input: FeatureInput<'a, UserData, Control, ToController>) {
         match input {
             FeatureInput::Control(actor, control) => match control {
->>>>>>> 0ea93de1
                 Control::Sub => {
                     if !self.subs.contains(&actor) {
                         log::info!("[Neighbours] Sub to neighbours from {:?}", actor);
@@ -85,7 +79,8 @@
                 Control::DisconnectFrom(node) => {
                     self.output.push_back(FeatureOutput::NeighboursDisconnectFrom(node));
                 }
-            }
+            },
+            _ => {}
         }
     }
 }
