//! DHT-based key-value storage feature.
//!
//! This is dead-simple DHT Key-Value, which implements multi-sub key inside a key.
//! A value is a map which is stored in a node with route key is key as u32.
//!
//! For solve conflict, each sub_key will attacked to a locked value, which is a pair (node, lock_session).
//! In which, node is the node that locked the value, and session is the session of the lock.

use std::fmt::Debug;

use atm0s_sdn_identity::NodeId;
use derivative::Derivative;
use sans_io_runtime::{collections::DynamicDeque, TaskSwitcherChild};

use crate::base::{Feature, FeatureContext, FeatureInput, FeatureOutput, FeatureSharedInput, FeatureWorker, FeatureWorkerInput, FeatureWorkerOutput, NetOutgoingMeta};

use self::{
    internal::InternalOutput,
    msg::{NodeSession, Version},
};

mod client;
mod internal;
mod msg;
mod server;

pub use self::msg::{Key, Map};

pub const FEATURE_ID: u8 = 4;
pub const FEATURE_NAME: &str = "dht_kv";

#[derive(Debug, Clone, PartialEq, Eq)]
pub enum MapControl {
    Set(Key, Vec<u8>),
    Del(Key),
    Sub,
    Unsub,
}

impl MapControl {
    pub fn is_creator(&self) -> bool {
        matches!(self, MapControl::Set(_, _) | MapControl::Sub)
    }
}

#[derive(Debug, Clone, PartialEq, Eq)]
pub enum Control {
    MapCmd(Map, MapControl),
    MapGet(Map),
}

#[derive(Debug, Clone, PartialEq, Eq)]
pub enum GetError {
    Timeout,
    NotFound,
}

#[derive(Debug, Clone, PartialEq, Eq)]
pub enum MapEvent {
    OnSet(Key, NodeId, Vec<u8>),
    OnDel(Key, NodeId),
    OnRelaySelected(NodeId),
}

type EventMapGetRs = Result<Vec<(Key, NodeSession, Version, Vec<u8>)>, GetError>;

#[derive(Debug, Clone, PartialEq, Eq)]
pub enum Event {
    MapEvent(Map, MapEvent),
    MapGetRes(Map, EventMapGetRs),
}

#[derive(Debug, Clone)]
pub struct ToWorker;

#[derive(Debug, Clone)]
pub struct ToController;

pub type Output<UserData> = FeatureOutput<UserData, Event, ToWorker>;
pub type WorkerOutput<UserData> = FeatureWorkerOutput<UserData, Control, Event, ToController>;

pub struct DhtKvFeature<UserData> {
    internal: internal::DhtKvInternal<UserData>,
}

impl<UserData: Eq + Copy + Debug> DhtKvFeature<UserData> {
    pub fn new(node_id: NodeId, session: u64) -> Self {
        Self {
            internal: internal::DhtKvInternal::new(NodeSession(node_id, session)),
        }
    }
}

impl<UserData: Eq + Copy + Debug> Feature<UserData, Control, Event, ToController, ToWorker> for DhtKvFeature<UserData> {
    fn on_shared_input(&mut self, _ctx: &FeatureContext, now: u64, input: FeatureSharedInput) {
        if let FeatureSharedInput::Tick(_) = input {
            self.internal.on_tick(now);
        }
    }

<<<<<<< HEAD
    fn on_input(&mut self, _ctx: &FeatureContext, now_ms: u64, input: FeatureInput<'_, Control, ToController>) {
=======
    fn on_input<'a>(&mut self, _ctx: &FeatureContext, now_ms: u64, input: FeatureInput<'a, UserData, Control, ToController>) {
>>>>>>> 0ea93de1
        match input {
            FeatureInput::Control(actor, control) => {
                log::debug!("[DhtKv] on ext input: actor={:?}, control={:?}", actor, control);
                self.internal.on_local(now_ms, actor, control);
            }
            FeatureInput::Local(_header, buf) => {
                if let Ok(cmd) = bincode::deserialize(&buf) {
                    self.internal.on_remote(now_ms, cmd)
                }
            }
            FeatureInput::Net(_conn, meta, buf) => {
                if !meta.secure {
                    //only allow secure message
                    log::warn!("[DhtKv] reject unsecure message");
                    return;
                }
                if let Ok(cmd) = bincode::deserialize(&buf) {
                    self.internal.on_remote(now_ms, cmd)
                }
            }
            _ => {}
        }
    }
}

impl<UserData: Eq + Copy + Debug> TaskSwitcherChild<FeatureOutput<UserData, Event, ToWorker>> for DhtKvFeature<UserData> {
    type Time = u64;
    fn pop_output(&mut self, _now: u64) -> Option<FeatureOutput<UserData, Event, ToWorker>> {
        match self.internal.pop_action()? {
            InternalOutput::Local(service, event) => Some(FeatureOutput::Event(service, event)),
            InternalOutput::Remote(rule, cmd) => Some(FeatureOutput::SendRoute(
                rule,
                NetOutgoingMeta::new(false, Default::default(), 0, true),
                bincode::serialize(&cmd).expect("Should to bytes").into(),
            )),
        }
    }
}

#[derive(Derivative)]
#[derivative(Default(bound = ""))]
pub struct DhtKvFeatureWorker<UserData> {
    queue: DynamicDeque<FeatureWorkerOutput<UserData, Control, Event, ToController>, 1>,
}

impl<UserData> FeatureWorker<UserData, Control, Event, ToController, ToWorker> for DhtKvFeatureWorker<UserData> {
    fn on_input(&mut self, _ctx: &mut crate::base::FeatureWorkerContext, _now: u64, input: crate::base::FeatureWorkerInput<UserData, Control, ToWorker>) {
        match input {
            FeatureWorkerInput::Control(actor, control) => self.queue.push_back(FeatureWorkerOutput::ForwardControlToController(actor, control)),
            FeatureWorkerInput::Network(conn, header, buf) => self.queue.push_back(FeatureWorkerOutput::ForwardNetworkToController(conn, header, buf)),
            #[cfg(feature = "vpn")]
            FeatureWorkerInput::TunPkt(..) => {}
            FeatureWorkerInput::FromController(..) => {
                log::warn!("No handler for FromController");
            }
            FeatureWorkerInput::Local(header, buf) => self.queue.push_back(FeatureWorkerOutput::ForwardLocalToController(header, buf)),
        }
    }
}

impl<UserData> TaskSwitcherChild<FeatureWorkerOutput<UserData, Control, Event, ToController>> for DhtKvFeatureWorker<UserData> {
    type Time = u64;
    fn pop_output(&mut self, _now: u64) -> Option<FeatureWorkerOutput<UserData, Control, Event, ToController>> {
        self.queue.pop_front()
    }
}<|MERGE_RESOLUTION|>--- conflicted
+++ resolved
@@ -98,11 +98,7 @@
         }
     }
 
-<<<<<<< HEAD
-    fn on_input(&mut self, _ctx: &FeatureContext, now_ms: u64, input: FeatureInput<'_, Control, ToController>) {
-=======
     fn on_input<'a>(&mut self, _ctx: &FeatureContext, now_ms: u64, input: FeatureInput<'a, UserData, Control, ToController>) {
->>>>>>> 0ea93de1
         match input {
             FeatureInput::Control(actor, control) => {
                 log::debug!("[DhtKv] on ext input: actor={:?}, control={:?}", actor, control);
