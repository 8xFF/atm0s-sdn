--- conflicted
+++ resolved
@@ -51,7 +51,11 @@
 
     fn send_sync_to(router: &Router, queue: &mut VecDeque<Output<UserData>>, conn: ConnId, node: NodeId) {
         let sync = router.create_sync(node);
-        queue.push_back(FeatureOutput::SendDirect(conn, NetOutgoingMeta::new(false, 1.into(), 0, true), bincode::serialize(&sync).expect("")));
+        queue.push_back(FeatureOutput::SendDirect(
+            conn,
+            NetOutgoingMeta::new(false, 1.into(), 0, true),
+            bincode::serialize(&sync).expect("").into(),
+        ));
     }
 }
 
@@ -96,17 +100,6 @@
         }
     }
 
-<<<<<<< HEAD
-    fn on_input(&mut self, _ctx: &FeatureContext, _now_ms: u64, input: FeatureInput<'_, Control, ToController>) {
-        if let FeatureInput::Net(ctx, meta, buf) = input {
-            if !meta.secure {
-                log::warn!("[RouterSync] reject unsecure message");
-                return;
-            }
-            if let Some((_node, _remote, metric)) = self.conns.get(&ctx.conn) {
-                if let Ok(sync) = bincode::deserialize::<RouterSync>(&buf) {
-                    self.router.apply_sync(ctx.conn, metric.clone(), sync);
-=======
     fn on_input<'a>(&mut self, _ctx: &FeatureContext, _now_ms: u64, input: FeatureInput<'a, UserData, Control, ToController>) {
         match input {
             FeatureInput::Net(ctx, meta, buf) => {
@@ -120,13 +113,11 @@
                     } else {
                         log::warn!("[RouterSync] Receive invalid sync from {}", ctx.remote);
                     }
->>>>>>> 0ea93de1
                 } else {
-                    log::warn!("[RouterSync] Receive invalid sync from {}", ctx.remote);
-                }
-            } else {
-                log::warn!("[RouterSync] Receive sync from unknown connection {}", ctx.remote);
-            }
+                    log::warn!("[RouterSync] Receive sync from unknown connection {}", ctx.remote);
+                }
+            }
+            _ => {}
         }
     }
 }
@@ -214,15 +205,15 @@
         let mut table_sync = [None, None, None, None];
 
         for _ in 0..NUMBER_SERVICES {
-            service_sync.0.push((rand::random(), Metric::new(0, (0..NUMBER_NODE_PATH).collect::<Vec<_>>(), 0)));
-        }
-
-        for item in &mut table_sync {
+            service_sync.0.push((rand::random(), Metric::new(0, (0..NUMBER_NODE_PATH).into_iter().collect::<Vec<_>>(), 0)));
+        }
+
+        for i in 0..4 {
             let mut table = TableSync(vec![]);
             for _ in 0..NUMBER_NEIGHBORS {
-                table.0.push((rand::random(), Metric::new(0, (0..NUMBER_NODE_PATH).collect::<Vec<_>>(), 0)));
-            }
-            *item = Some(table);
+                table.0.push((rand::random(), Metric::new(0, (0..NUMBER_NODE_PATH).into_iter().collect::<Vec<_>>(), 0)));
+            }
+            table_sync[i] = Some(table);
         }
 
         let sync = RouterSync(service_sync, table_sync);
