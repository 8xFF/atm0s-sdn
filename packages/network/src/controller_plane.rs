--- conflicted
+++ resolved
@@ -46,12 +46,7 @@
 
 pub struct ControllerPlaneCfg<UserData, SC, SE, TC, TW> {
     pub session: u64,
-<<<<<<< HEAD
-    #[allow(clippy::type_complexity)]
-    pub services: Vec<Arc<dyn ServiceBuilder<FeaturesControl, FeaturesEvent, SC, SE, TC, TW>>>,
-=======
     pub services: Vec<Arc<dyn ServiceBuilder<UserData, FeaturesControl, FeaturesEvent, SC, SE, TC, TW>>>,
->>>>>>> 0ea93de1
     pub authorization: Arc<dyn Authorization>,
     pub handshake_builder: Arc<dyn HandshakeBuilder>,
     pub random: Box<dyn RngCore + Send + Sync>,
@@ -174,46 +169,13 @@
                 self.queue.push_back(Output::Ext(ExtOut::ServicesEvent(service, userdata, event)));
             }
             Input::ShutdownRequest => {
-<<<<<<< HEAD
-                self.switcher.queue_flag_task(TaskType::Neighbours as usize);
-                self.neighbours.on_input(now_ms, neighbours::Input::ShutdownRequest);
-            }
-        }
-    }
-
-    pub fn pop_output(&mut self, now_ms: u64) -> Option<Output<SE, TW>> {
-        #[allow(clippy::never_loop)]
-        while let Some(out) = self.queue.pop_front() {
-            return Some(out);
-        }
-
-        while let Some(current) = self.switcher.queue_current() {
-            match (current as u8).try_into().expect("Should convert to TaskType") {
-                TaskType::Neighbours => {
-                    let out = self.pop_neighbours(now_ms);
-                    if let Some(out) = self.switcher.queue_process(out) {
-                        return Some(out);
-                    }
-                }
-                TaskType::Feature => {
-                    let out = self.pop_features(now_ms);
-                    if let Some(out) = self.switcher.queue_process(out) {
-                        return Some(out);
-                    }
-                }
-                TaskType::Service => {
-                    let out = self.pop_services(now_ms);
-                    if let Some(out) = self.switcher.queue_process(out) {
-                        return Some(out);
-                    }
-                }
-=======
                 self.neighbours.input(&mut self.switcher).on_input(now_ms, neighbours::Input::ShutdownRequest);
->>>>>>> 0ea93de1
-            }
-        }
-    }
-
+            }
+        }
+    }
+
+    // fn pop_features(&mut self, now_ms: u64) -> Option<Output<SE, TW>> {
+    // let (feature, out) = self.features.pop_output(&self.feature_ctx)?;
     fn pop_neighbours(&mut self, now_ms: u64) {
         let out = return_if_none!(self.neighbours.pop_output(now_ms, &mut self.switcher));
         match out {
