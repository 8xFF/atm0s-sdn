use std::net::SocketAddr;

use atm0s_sdn_identity::{ConnId, NodeAddr, NodeId};
use atm0s_sdn_router::{shadow::ShadowRouter, RouteRule};
use sans_io_runtime::TaskSwitcherChild;

use super::{Buffer, ConnectionCtx, ConnectionEvent, ServiceId, TransportMsgHeader, Ttl};

#[derive(Debug, Default, Clone, PartialEq, Eq)]
pub struct NetIncomingMeta {
    pub source: Option<NodeId>,
    pub ttl: Ttl,
    pub meta: u8,
    pub secure: bool,
}

impl NetIncomingMeta {
    pub fn new(source: Option<NodeId>, ttl: Ttl, meta: u8, secure: bool) -> Self {
        Self { source, ttl, meta, secure }
    }
}

impl From<&TransportMsgHeader> for NetIncomingMeta {
    fn from(value: &TransportMsgHeader) -> Self {
        Self {
            source: value.from_node,
            ttl: Ttl(value.ttl),
            meta: value.meta,
            secure: value.encrypt,
        }
    }
}

#[derive(Debug, Default, Clone, PartialEq, Eq)]
pub struct NetOutgoingMeta {
    pub source: bool,
    pub ttl: Ttl,
    pub meta: u8,
    pub secure: bool,
}

impl NetOutgoingMeta {
    pub fn new(source: bool, ttl: Ttl, meta: u8, secure: bool) -> Self {
        Self { source, ttl, meta, secure }
    }

    pub fn secure() -> Self {
        Self {
            source: false,
            ttl: Ttl::default(),
            meta: 0,
            secure: true,
        }
    }

    pub fn to_header(&self, feature: u8, rule: RouteRule, node_id: NodeId) -> TransportMsgHeader {
        TransportMsgHeader::build(feature, self.meta, rule)
            .set_ttl(*self.ttl)
            .set_from_node(if self.source {
                Some(node_id)
            } else {
                None
            })
            .set_encrypt(self.secure)
    }

    pub fn to_incoming(&self, node_id: NodeId) -> NetIncomingMeta {
        NetIncomingMeta {
            source: if self.source {
                Some(node_id)
            } else {
                None
            },
            ttl: self.ttl,
            meta: self.meta,
            secure: self.secure,
        }
    }
}

#[derive(Debug, Clone, Copy, Hash, Eq, PartialEq)]
pub enum FeatureControlActor<UserData> {
    Controller(UserData),
    Worker(u16, UserData),
    Service(ServiceId),
}

impl<UserData> FeatureControlActor<UserData> {
    pub fn into2<UserData2>(self) -> FeatureControlActor<UserData2>
    where
        UserData2: From<UserData>,
    {
        match self {
            FeatureControlActor::Controller(u) => FeatureControlActor::Controller(u.into()),
            FeatureControlActor::Worker(worker, u) => FeatureControlActor::Worker(worker, u.into()),
            FeatureControlActor::Service(service) => FeatureControlActor::Service(service),
        }
    }
}

#[derive(Debug, Clone)]
pub enum FeatureSharedInput {
    Tick(u64),
    Connection(ConnectionEvent),
}

#[derive(Debug, Clone)]
pub enum FeatureInput<'a, UserData, Control, ToController> {
    FromWorker(ToController),
    Control(FeatureControlActor<UserData>, Control),
    Net(&'a ConnectionCtx, NetIncomingMeta, Buffer),
    Local(NetIncomingMeta, Buffer),
}

#[derive(Debug, PartialEq, Eq)]
pub enum FeatureOutput<UserData, Event, ToWorker> {
    /// First bool is flag for broadcast or not
    ToWorker(bool, ToWorker),
    Event(FeatureControlActor<UserData>, Event),
    SendDirect(ConnId, NetOutgoingMeta, Buffer),
    SendRoute(RouteRule, NetOutgoingMeta, Buffer),
    NeighboursConnectTo(NodeAddr),
    NeighboursDisconnectFrom(NodeId),
}

<<<<<<< HEAD
impl<Event, ToWorker> FeatureOutput<Event, ToWorker> {
    pub fn into2<Event2, ToWorker2>(self) -> FeatureOutput<Event2, ToWorker2>
=======
impl<'a, UserData, Event, ToWorker> FeatureOutput<UserData, Event, ToWorker> {
    pub fn into2<UserData2, Event2, ToWorker2>(self) -> FeatureOutput<UserData2, Event2, ToWorker2>
>>>>>>> 0ea93de1
    where
        UserData2: From<UserData>,
        Event2: From<Event>,
        ToWorker2: From<ToWorker>,
    {
        match self {
            FeatureOutput::ToWorker(is_broadcast, to) => FeatureOutput::ToWorker(is_broadcast, to.into()),
            FeatureOutput::Event(actor, event) => FeatureOutput::Event(actor.into2(), event.into()),
            FeatureOutput::SendDirect(conn, meta, msg) => FeatureOutput::SendDirect(conn, meta, msg),
            FeatureOutput::SendRoute(rule, ttl, buf) => FeatureOutput::SendRoute(rule, ttl, buf),
            FeatureOutput::NeighboursConnectTo(addr) => FeatureOutput::NeighboursConnectTo(addr),
            FeatureOutput::NeighboursDisconnectFrom(id) => FeatureOutput::NeighboursDisconnectFrom(id),
        }
    }
}

pub struct FeatureContext {
    pub node_id: NodeId,
    pub session: u64,
}

pub trait Feature<UserData, Control, Event, ToController, ToWorker>: TaskSwitcherChild<FeatureOutput<UserData, Event, ToWorker>> {
    fn on_shared_input(&mut self, _ctx: &FeatureContext, _now: u64, _input: FeatureSharedInput);
<<<<<<< HEAD
    fn on_input(&mut self, _ctx: &FeatureContext, now_ms: u64, input: FeatureInput<'_, Control, ToController>);
    fn pop_output(&mut self, _ctx: &FeatureContext) -> Option<FeatureOutput<Event, ToWorker>>;
}

pub enum FeatureWorkerInput<'a, Control, ToWorker> {
=======
    fn on_input<'a>(&mut self, _ctx: &FeatureContext, now_ms: u64, input: FeatureInput<'a, UserData, Control, ToController>);
}

///
///

pub enum FeatureWorkerInput<UserData, Control, ToWorker> {
>>>>>>> 0ea93de1
    /// First bool is flag for broadcast or not
    FromController(bool, ToWorker),
    Control(FeatureControlActor<UserData>, Control),
    Network(ConnId, NetIncomingMeta, Buffer),
    Local(NetIncomingMeta, Buffer),
    #[cfg(feature = "vpn")]
    TunPkt(Buffer),
}

#[derive(Debug, Clone)]
pub enum FeatureWorkerOutput<UserData, Control, Event, ToController> {
    ForwardControlToController(FeatureControlActor<UserData>, Control),
    ForwardNetworkToController(ConnId, NetIncomingMeta, Buffer),
    ForwardLocalToController(NetIncomingMeta, Buffer),
    ToController(ToController),
    Event(FeatureControlActor<UserData>, Event),
    SendDirect(ConnId, NetOutgoingMeta, Buffer),
    SendRoute(RouteRule, NetOutgoingMeta, Buffer),
    RawDirect(ConnId, Buffer),
    RawBroadcast(Vec<ConnId>, Buffer),
    RawDirect2(SocketAddr, Buffer),
    RawBroadcast2(Vec<SocketAddr>, Buffer),
    #[cfg(feature = "vpn")]
    TunPkt(Buffer),
}

impl<'a, UserData, Control, Event, ToController> FeatureWorkerOutput<UserData, Control, Event, ToController> {
    pub fn into2<UserData2, Control2, Event2, ToController2>(self) -> FeatureWorkerOutput<UserData2, Control2, Event2, ToController2>
    where
        UserData2: From<UserData>,
        Control2: From<Control>,
        Event2: From<Event>,
        ToController2: From<ToController>,
    {
        match self {
            FeatureWorkerOutput::ForwardControlToController(actor, control) => FeatureWorkerOutput::ForwardControlToController(actor.into2(), control.into()),
            FeatureWorkerOutput::ForwardNetworkToController(conn, header, msg) => FeatureWorkerOutput::ForwardNetworkToController(conn, header, msg),
            FeatureWorkerOutput::ForwardLocalToController(header, buf) => FeatureWorkerOutput::ForwardLocalToController(header, buf),
            FeatureWorkerOutput::ToController(to) => FeatureWorkerOutput::ToController(to.into()),
            FeatureWorkerOutput::Event(actor, event) => FeatureWorkerOutput::Event(actor.into2(), event.into()),
            FeatureWorkerOutput::SendDirect(conn, meta, buf) => FeatureWorkerOutput::SendDirect(conn, meta, buf),
            FeatureWorkerOutput::SendRoute(route, meta, buf) => FeatureWorkerOutput::SendRoute(route, meta, buf),
            FeatureWorkerOutput::RawDirect(conn, buf) => FeatureWorkerOutput::RawDirect(conn, buf),
            FeatureWorkerOutput::RawBroadcast(conns, buf) => FeatureWorkerOutput::RawBroadcast(conns, buf),
            FeatureWorkerOutput::RawDirect2(conn, buf) => FeatureWorkerOutput::RawDirect2(conn, buf),
            FeatureWorkerOutput::RawBroadcast2(conns, buf) => FeatureWorkerOutput::RawBroadcast2(conns, buf),
            #[cfg(feature = "vpn")]
            FeatureWorkerOutput::TunPkt(buf) => FeatureWorkerOutput::TunPkt(buf),
        }
    }
}

pub struct FeatureWorkerContext {
    pub node_id: NodeId,
    pub router: ShadowRouter<SocketAddr>,
}

pub trait FeatureWorker<UserData, SdkControl, SdkEvent, ToController, ToWorker>: TaskSwitcherChild<FeatureWorkerOutput<UserData, SdkControl, SdkEvent, ToController>> {
    fn on_tick(&mut self, _ctx: &mut FeatureWorkerContext, _now: u64, _tick_count: u64) {}
    fn on_network_raw(&mut self, ctx: &mut FeatureWorkerContext, now: u64, conn: ConnId, _remote: SocketAddr, header: TransportMsgHeader, mut buf: Buffer) {
        let header_len = header.serialize_size();
        buf.move_front_right(header_len).expect("Buffer should bigger or equal header");
        self.on_input(ctx, now, FeatureWorkerInput::Network(conn, (&header).into(), buf));
    }
    fn on_input(&mut self, _ctx: &mut FeatureWorkerContext, _now: u64, input: FeatureWorkerInput<UserData, SdkControl, ToWorker>);
}<|MERGE_RESOLUTION|>--- conflicted
+++ resolved
@@ -5,6 +5,9 @@
 use sans_io_runtime::TaskSwitcherChild;
 
 use super::{Buffer, ConnectionCtx, ConnectionEvent, ServiceId, TransportMsgHeader, Ttl};
+
+///
+///
 
 #[derive(Debug, Default, Clone, PartialEq, Eq)]
 pub struct NetIncomingMeta {
@@ -123,13 +126,8 @@
     NeighboursDisconnectFrom(NodeId),
 }
 
-<<<<<<< HEAD
-impl<Event, ToWorker> FeatureOutput<Event, ToWorker> {
-    pub fn into2<Event2, ToWorker2>(self) -> FeatureOutput<Event2, ToWorker2>
-=======
 impl<'a, UserData, Event, ToWorker> FeatureOutput<UserData, Event, ToWorker> {
     pub fn into2<UserData2, Event2, ToWorker2>(self) -> FeatureOutput<UserData2, Event2, ToWorker2>
->>>>>>> 0ea93de1
     where
         UserData2: From<UserData>,
         Event2: From<Event>,
@@ -153,13 +151,6 @@
 
 pub trait Feature<UserData, Control, Event, ToController, ToWorker>: TaskSwitcherChild<FeatureOutput<UserData, Event, ToWorker>> {
     fn on_shared_input(&mut self, _ctx: &FeatureContext, _now: u64, _input: FeatureSharedInput);
-<<<<<<< HEAD
-    fn on_input(&mut self, _ctx: &FeatureContext, now_ms: u64, input: FeatureInput<'_, Control, ToController>);
-    fn pop_output(&mut self, _ctx: &FeatureContext) -> Option<FeatureOutput<Event, ToWorker>>;
-}
-
-pub enum FeatureWorkerInput<'a, Control, ToWorker> {
-=======
     fn on_input<'a>(&mut self, _ctx: &FeatureContext, now_ms: u64, input: FeatureInput<'a, UserData, Control, ToController>);
 }
 
@@ -167,7 +158,6 @@
 ///
 
 pub enum FeatureWorkerInput<UserData, Control, ToWorker> {
->>>>>>> 0ea93de1
     /// First bool is flag for broadcast or not
     FromController(bool, ToWorker),
     Control(FeatureControlActor<UserData>, Control),
