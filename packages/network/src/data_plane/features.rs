use std::fmt::Debug;
use std::net::SocketAddr;

use atm0s_sdn_identity::ConnId;
use sans_io_runtime::{TaskSwitcher, TaskSwitcherBranch, TaskSwitcherChild};

use crate::base::{Buffer, FeatureWorker, FeatureWorkerContext, FeatureWorkerInput, FeatureWorkerOutput, TransportMsgHeader};
use crate::features::*;

pub type FeaturesWorkerInput<UserData> = FeatureWorkerInput<UserData, FeaturesControl, FeaturesToWorker<UserData>>;
pub type FeaturesWorkerOutput<UserData> = FeatureWorkerOutput<UserData, FeaturesControl, FeaturesEvent, FeaturesToController>;

pub type Output<UserData> = (Features, FeaturesWorkerOutput<UserData>);

///
/// FeatureWorkerManager is a manager for all features
/// This will take-care of how to route the input to the correct feature
/// With some special event must to broadcast to all features (Tick, Transport Events), it will
/// use a switcher to correctly process one by one
///
pub struct FeatureWorkerManager<UserData> {
    neighbours: TaskSwitcherBranch<neighbours::NeighboursFeatureWorker<UserData>, neighbours::WorkerOutput<UserData>>,
    data: TaskSwitcherBranch<data::DataFeatureWorker<UserData>, data::WorkerOutput<UserData>>,
    router_sync: TaskSwitcherBranch<router_sync::RouterSyncFeatureWorker<UserData>, router_sync::WorkerOutput<UserData>>,
    vpn: TaskSwitcherBranch<vpn::VpnFeatureWorker<UserData>, vpn::WorkerOutput<UserData>>,
    dht_kv: TaskSwitcherBranch<dht_kv::DhtKvFeatureWorker<UserData>, dht_kv::WorkerOutput<UserData>>,
    pubsub: TaskSwitcherBranch<pubsub::PubSubFeatureWorker<UserData>, pubsub::WorkerOutput<UserData>>,
    alias: TaskSwitcherBranch<alias::AliasFeatureWorker<UserData>, alias::WorkerOutput<UserData>>,
    socket: TaskSwitcherBranch<socket::SocketFeatureWorker<UserData>, socket::WorkerOutput<UserData>>,
    switcher: TaskSwitcher,
}

impl<UserData: Eq + Debug + Copy> FeatureWorkerManager<UserData> {
    pub fn new() -> Self {
        Self {
<<<<<<< HEAD
            neighbours: neighbours::NeighboursFeatureWorker::default(),
            data: data::DataFeatureWorker::default(),
            router_sync: router_sync::RouterSyncFeatureWorker::default(),
            vpn: vpn::VpnFeatureWorker,
            dht_kv: dht_kv::DhtKvFeatureWorker::default(),
            pubsub: pubsub::PubSubFeatureWorker::new(),
            alias: alias::AliasFeatureWorker,
            socket: socket::SocketFeatureWorker::default(),
=======
            neighbours: TaskSwitcherBranch::default(Features::Neighbours as usize),
            data: TaskSwitcherBranch::default(Features::Data as usize),
            router_sync: TaskSwitcherBranch::default(Features::RouterSync as usize),
            vpn: TaskSwitcherBranch::default(Features::Vpn as usize),
            dht_kv: TaskSwitcherBranch::default(Features::DhtKv as usize),
            pubsub: TaskSwitcherBranch::default(Features::PubSub as usize),
            alias: TaskSwitcherBranch::default(Features::Alias as usize),
            socket: TaskSwitcherBranch::default(Features::Socket as usize),
>>>>>>> 0ea93de1
            switcher: TaskSwitcher::new(8),
        }
    }

    pub fn on_tick(&mut self, ctx: &mut FeatureWorkerContext, now_ms: u64, tick_count: u64) {
        self.neighbours.input(&mut self.switcher).on_tick(ctx, now_ms, tick_count);
        self.data.input(&mut self.switcher).on_tick(ctx, now_ms, tick_count);
        self.router_sync.input(&mut self.switcher).on_tick(ctx, now_ms, tick_count);
        self.vpn.input(&mut self.switcher).on_tick(ctx, now_ms, tick_count);
        self.dht_kv.input(&mut self.switcher).on_tick(ctx, now_ms, tick_count);
        self.pubsub.input(&mut self.switcher).on_tick(ctx, now_ms, tick_count);
        self.alias.input(&mut self.switcher).on_tick(ctx, now_ms, tick_count);
        self.socket.input(&mut self.switcher).on_tick(ctx, now_ms, tick_count);
    }

<<<<<<< HEAD
    #[allow(clippy::too_many_arguments)]
    pub fn on_network_raw<'a>(
        &mut self,
        ctx: &mut FeatureWorkerContext,
        feature: Features,
        now_ms: u64,
        conn: ConnId,
        remote: SocketAddr,
        header: TransportMsgHeader,
        buf: Buffer<'a>,
    ) -> Option<FeaturesWorkerOutput<'a>> {
        let out = match feature {
            Features::Neighbours => self.neighbours.on_network_raw(ctx, now_ms, conn, remote, header, buf).map(|a| a.into2()),
            Features::Data => self.data.on_network_raw(ctx, now_ms, conn, remote, header, buf).map(|a| a.into2()),
            Features::RouterSync => self.router_sync.on_network_raw(ctx, now_ms, conn, remote, header, buf).map(|a| a.into2()),
            Features::Vpn => self.vpn.on_network_raw(ctx, now_ms, conn, remote, header, buf).map(|a| a.into2()),
            Features::DhtKv => self.dht_kv.on_network_raw(ctx, now_ms, conn, remote, header, buf).map(|a| a.into2()),
            Features::PubSub => self.pubsub.on_network_raw(ctx, now_ms, conn, remote, header, buf).map(|a| a.into2()),
            Features::Alias => self.alias.on_network_raw(ctx, now_ms, conn, remote, header, buf).map(|a| a.into2()),
            Features::Socket => self.socket.on_network_raw(ctx, now_ms, conn, remote, header, buf).map(|a| a.into2()),
        };
        if out.is_some() {
            self.switcher.queue_flag_task(feature as usize);
=======
    pub fn on_network_raw(&mut self, ctx: &mut FeatureWorkerContext, feature: Features, now_ms: u64, conn: ConnId, remote: SocketAddr, header: TransportMsgHeader, buf: Buffer) {
        match feature {
            Features::Neighbours => self.neighbours.input(&mut self.switcher).on_network_raw(ctx, now_ms, conn, remote, header, buf),
            Features::Data => self.data.input(&mut self.switcher).on_network_raw(ctx, now_ms, conn, remote, header, buf),
            Features::RouterSync => self.router_sync.input(&mut self.switcher).on_network_raw(ctx, now_ms, conn, remote, header, buf),
            Features::Vpn => self.vpn.input(&mut self.switcher).on_network_raw(ctx, now_ms, conn, remote, header, buf),
            Features::DhtKv => self.dht_kv.input(&mut self.switcher).on_network_raw(ctx, now_ms, conn, remote, header, buf),
            Features::PubSub => self.pubsub.input(&mut self.switcher).on_network_raw(ctx, now_ms, conn, remote, header, buf),
            Features::Alias => self.alias.input(&mut self.switcher).on_network_raw(ctx, now_ms, conn, remote, header, buf),
            Features::Socket => self.socket.input(&mut self.switcher).on_network_raw(ctx, now_ms, conn, remote, header, buf),
>>>>>>> 0ea93de1
        }
    }

    pub fn on_input(&mut self, ctx: &mut FeatureWorkerContext, feature: Features, now_ms: u64, input: FeaturesWorkerInput<UserData>) {
        match input {
            FeatureWorkerInput::Control(actor, control) => match control {
                FeaturesControl::Neighbours(control) => self.neighbours.input(&mut self.switcher).on_input(ctx, now_ms, FeatureWorkerInput::Control(actor, control)),
                FeaturesControl::Data(control) => self.data.input(&mut self.switcher).on_input(ctx, now_ms, FeatureWorkerInput::Control(actor, control)),
                FeaturesControl::RouterSync(control) => self.router_sync.input(&mut self.switcher).on_input(ctx, now_ms, FeatureWorkerInput::Control(actor, control)),
                FeaturesControl::Vpn(control) => self.vpn.input(&mut self.switcher).on_input(ctx, now_ms, FeatureWorkerInput::Control(actor, control)),
                FeaturesControl::DhtKv(control) => self.dht_kv.input(&mut self.switcher).on_input(ctx, now_ms, FeatureWorkerInput::Control(actor, control)),
                FeaturesControl::PubSub(control) => self.pubsub.input(&mut self.switcher).on_input(ctx, now_ms, FeatureWorkerInput::Control(actor, control)),
                FeaturesControl::Alias(control) => self.alias.input(&mut self.switcher).on_input(ctx, now_ms, FeatureWorkerInput::Control(actor, control)),
                FeaturesControl::Socket(control) => self.socket.input(&mut self.switcher).on_input(ctx, now_ms, FeatureWorkerInput::Control(actor, control)),
            },
            FeatureWorkerInput::FromController(is_broadcast, to) => match to {
                FeaturesToWorker::Neighbours(to) => self.neighbours.input(&mut self.switcher).on_input(ctx, now_ms, FeatureWorkerInput::FromController(is_broadcast, to)),
                FeaturesToWorker::Data(to) => self.data.input(&mut self.switcher).on_input(ctx, now_ms, FeatureWorkerInput::FromController(is_broadcast, to)),
                FeaturesToWorker::RouterSync(to) => self.router_sync.input(&mut self.switcher).on_input(ctx, now_ms, FeatureWorkerInput::FromController(is_broadcast, to)),
                FeaturesToWorker::Vpn(to) => self.vpn.input(&mut self.switcher).on_input(ctx, now_ms, FeatureWorkerInput::FromController(is_broadcast, to)),
                FeaturesToWorker::DhtKv(to) => self.dht_kv.input(&mut self.switcher).on_input(ctx, now_ms, FeatureWorkerInput::FromController(is_broadcast, to)),
                FeaturesToWorker::PubSub(to) => self.pubsub.input(&mut self.switcher).on_input(ctx, now_ms, FeatureWorkerInput::FromController(is_broadcast, to)),
                FeaturesToWorker::Alias(to) => self.alias.input(&mut self.switcher).on_input(ctx, now_ms, FeatureWorkerInput::FromController(is_broadcast, to)),
                FeaturesToWorker::Socket(to) => self.socket.input(&mut self.switcher).on_input(ctx, now_ms, FeatureWorkerInput::FromController(is_broadcast, to)),
            },
            FeatureWorkerInput::Network(..) => {
                panic!("should call above on_network_raw")
            }
            #[cfg(feature = "vpn")]
            FeatureWorkerInput::TunPkt(pkt) => self.vpn.input(&mut self.switcher).on_input(ctx, now_ms, FeatureWorkerInput::TunPkt(pkt)),
            FeatureWorkerInput::Local(header, buf) => match feature {
                Features::Neighbours => self.neighbours.input(&mut self.switcher).on_input(ctx, now_ms, FeatureWorkerInput::Local(header, buf)),
                Features::Data => self.data.input(&mut self.switcher).on_input(ctx, now_ms, FeatureWorkerInput::Local(header, buf)),
                Features::RouterSync => self.router_sync.input(&mut self.switcher).on_input(ctx, now_ms, FeatureWorkerInput::Local(header, buf)),
                Features::Vpn => self.vpn.input(&mut self.switcher).on_input(ctx, now_ms, FeatureWorkerInput::Local(header, buf)),
                Features::DhtKv => self.dht_kv.input(&mut self.switcher).on_input(ctx, now_ms, FeatureWorkerInput::Local(header, buf)),
                Features::PubSub => self.pubsub.input(&mut self.switcher).on_input(ctx, now_ms, FeatureWorkerInput::Local(header, buf)),
                Features::Alias => self.alias.input(&mut self.switcher).on_input(ctx, now_ms, FeatureWorkerInput::Local(header, buf)),
                Features::Socket => self.socket.input(&mut self.switcher).on_input(ctx, now_ms, FeatureWorkerInput::Local(header, buf)),
            },
        }
    }
}

impl<UserData> TaskSwitcherChild<Output<UserData>> for FeatureWorkerManager<UserData> {
    type Time = u64;
    fn pop_output(&mut self, now: u64) -> Option<Output<UserData>> {
        loop {
            match (self.switcher.current()? as u8).try_into().ok()? {
                Features::Neighbours => {
                    if let Some(out) = self.neighbours.pop_output(now, &mut self.switcher) {
                        return Some((Features::Neighbours, out.into2()));
                    }
                }
                Features::Data => {
                    if let Some(out) = self.data.pop_output(now, &mut self.switcher) {
                        return Some((Features::Data, out.into2()));
                    }
                }
                Features::RouterSync => {
                    if let Some(out) = self.router_sync.pop_output(now, &mut self.switcher) {
                        return Some((Features::RouterSync, out.into2()));
                    }
                }
                Features::Vpn => {
                    if let Some(out) = self.vpn.pop_output(now, &mut self.switcher) {
                        return Some((Features::Vpn, out.into2()));
                    }
                }
                Features::DhtKv => {
                    if let Some(out) = self.dht_kv.pop_output(now, &mut self.switcher) {
                        return Some((Features::DhtKv, out.into2()));
                    }
                }
                Features::PubSub => {
                    if let Some(out) = self.pubsub.pop_output(now, &mut self.switcher) {
                        return Some((Features::PubSub, out.into2()));
                    }
                }
                Features::Alias => {
                    if let Some(out) = self.alias.pop_output(now, &mut self.switcher) {
                        return Some((Features::Alias, out.into2()));
                    }
                }
                Features::Socket => {
                    if let Some(out) = self.socket.pop_output(now, &mut self.switcher) {
                        return Some((Features::Socket, out.into2()));
                    }
                }
            }
        }
    }
}<|MERGE_RESOLUTION|>--- conflicted
+++ resolved
@@ -33,16 +33,6 @@
 impl<UserData: Eq + Debug + Copy> FeatureWorkerManager<UserData> {
     pub fn new() -> Self {
         Self {
-<<<<<<< HEAD
-            neighbours: neighbours::NeighboursFeatureWorker::default(),
-            data: data::DataFeatureWorker::default(),
-            router_sync: router_sync::RouterSyncFeatureWorker::default(),
-            vpn: vpn::VpnFeatureWorker,
-            dht_kv: dht_kv::DhtKvFeatureWorker::default(),
-            pubsub: pubsub::PubSubFeatureWorker::new(),
-            alias: alias::AliasFeatureWorker,
-            socket: socket::SocketFeatureWorker::default(),
-=======
             neighbours: TaskSwitcherBranch::default(Features::Neighbours as usize),
             data: TaskSwitcherBranch::default(Features::Data as usize),
             router_sync: TaskSwitcherBranch::default(Features::RouterSync as usize),
@@ -51,7 +41,6 @@
             pubsub: TaskSwitcherBranch::default(Features::PubSub as usize),
             alias: TaskSwitcherBranch::default(Features::Alias as usize),
             socket: TaskSwitcherBranch::default(Features::Socket as usize),
->>>>>>> 0ea93de1
             switcher: TaskSwitcher::new(8),
         }
     }
@@ -67,31 +56,6 @@
         self.socket.input(&mut self.switcher).on_tick(ctx, now_ms, tick_count);
     }
 
-<<<<<<< HEAD
-    #[allow(clippy::too_many_arguments)]
-    pub fn on_network_raw<'a>(
-        &mut self,
-        ctx: &mut FeatureWorkerContext,
-        feature: Features,
-        now_ms: u64,
-        conn: ConnId,
-        remote: SocketAddr,
-        header: TransportMsgHeader,
-        buf: Buffer<'a>,
-    ) -> Option<FeaturesWorkerOutput<'a>> {
-        let out = match feature {
-            Features::Neighbours => self.neighbours.on_network_raw(ctx, now_ms, conn, remote, header, buf).map(|a| a.into2()),
-            Features::Data => self.data.on_network_raw(ctx, now_ms, conn, remote, header, buf).map(|a| a.into2()),
-            Features::RouterSync => self.router_sync.on_network_raw(ctx, now_ms, conn, remote, header, buf).map(|a| a.into2()),
-            Features::Vpn => self.vpn.on_network_raw(ctx, now_ms, conn, remote, header, buf).map(|a| a.into2()),
-            Features::DhtKv => self.dht_kv.on_network_raw(ctx, now_ms, conn, remote, header, buf).map(|a| a.into2()),
-            Features::PubSub => self.pubsub.on_network_raw(ctx, now_ms, conn, remote, header, buf).map(|a| a.into2()),
-            Features::Alias => self.alias.on_network_raw(ctx, now_ms, conn, remote, header, buf).map(|a| a.into2()),
-            Features::Socket => self.socket.on_network_raw(ctx, now_ms, conn, remote, header, buf).map(|a| a.into2()),
-        };
-        if out.is_some() {
-            self.switcher.queue_flag_task(feature as usize);
-=======
     pub fn on_network_raw(&mut self, ctx: &mut FeatureWorkerContext, feature: Features, now_ms: u64, conn: ConnId, remote: SocketAddr, header: TransportMsgHeader, buf: Buffer) {
         match feature {
             Features::Neighbours => self.neighbours.input(&mut self.switcher).on_network_raw(ctx, now_ms, conn, remote, header, buf),
@@ -102,7 +66,6 @@
             Features::PubSub => self.pubsub.input(&mut self.switcher).on_network_raw(ctx, now_ms, conn, remote, header, buf),
             Features::Alias => self.alias.input(&mut self.switcher).on_network_raw(ctx, now_ms, conn, remote, header, buf),
             Features::Socket => self.socket.input(&mut self.switcher).on_network_raw(ctx, now_ms, conn, remote, header, buf),
->>>>>>> 0ea93de1
         }
     }
 
