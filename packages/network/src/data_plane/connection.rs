use std::net::SocketAddr;

use atm0s_sdn_identity::{ConnId, NodeId};

use crate::base::{Buffer, SecureContext, TransportMsgHeader};

pub struct DataPlaneConnection {
    node: NodeId,
    conn: ConnId,
    #[allow(unused)]
    addr: SocketAddr,
    secure: SecureContext,
}

impl DataPlaneConnection {
    pub fn new(node: NodeId, conn: ConnId, addr: SocketAddr, secure: SecureContext) -> Self {
        Self { node, conn, addr, secure }
    }

    pub fn node(&self) -> NodeId {
        self.node
    }

    pub fn conn(&self) -> ConnId {
        self.conn
    }

    /// This will encrypt without first byte, which is used for TransportMsgHeader meta
<<<<<<< HEAD
    pub fn encrypt_if_need(&mut self, now: u64, buf: &mut BufferMut<'_>) -> Option<()> {
=======
    pub fn encrypt_if_need(&mut self, now: u64, buf: &mut Buffer) -> Option<()> {
>>>>>>> 0ea93de1
        if buf.len() < 1 {
            return None;
        }
        if !TransportMsgHeader::is_secure(buf[0]) {
            return Some(());
        }
        buf.ensure_back(12 + 16); //TODO remove magic numbers
        buf.move_front_right(1);
        self.secure.encryptor.encrypt(now, buf).ok()?;
        buf.move_front_left(1);
        Some(())
    }

    /// This will encrypt without first byte, which is used for TransportMsgHeader meta
<<<<<<< HEAD
    pub fn decrypt_if_need(&mut self, now: u64, buf: &mut BufferMut<'_>) -> Option<()> {
=======
    pub fn decrypt_if_need(&mut self, now: u64, buf: &mut Buffer) -> Option<()> {
>>>>>>> 0ea93de1
        if buf.len() < 1 {
            return None;
        }
        if !TransportMsgHeader::is_secure(buf[0]) {
            return Some(());
        }
        buf.move_front_right(1);
        self.secure.decryptor.decrypt(now, buf).ok()?;
        buf.move_front_left(1);
        Some(())
    }
}<|MERGE_RESOLUTION|>--- conflicted
+++ resolved
@@ -26,11 +26,7 @@
     }
 
     /// This will encrypt without first byte, which is used for TransportMsgHeader meta
-<<<<<<< HEAD
-    pub fn encrypt_if_need(&mut self, now: u64, buf: &mut BufferMut<'_>) -> Option<()> {
-=======
     pub fn encrypt_if_need(&mut self, now: u64, buf: &mut Buffer) -> Option<()> {
->>>>>>> 0ea93de1
         if buf.len() < 1 {
             return None;
         }
@@ -45,11 +41,7 @@
     }
 
     /// This will encrypt without first byte, which is used for TransportMsgHeader meta
-<<<<<<< HEAD
-    pub fn decrypt_if_need(&mut self, now: u64, buf: &mut BufferMut<'_>) -> Option<()> {
-=======
     pub fn decrypt_if_need(&mut self, now: u64, buf: &mut Buffer) -> Option<()> {
->>>>>>> 0ea93de1
         if buf.len() < 1 {
             return None;
         }
