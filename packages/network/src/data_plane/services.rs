use std::marker::PhantomData;
use std::sync::Arc;

use sans_io_runtime::{TaskSwitcher, TaskSwitcherBranch, TaskSwitcherChild};

use crate::base::{ServiceBuilder, ServiceId, ServiceWorker, ServiceWorkerCtx, ServiceWorkerInput, ServiceWorkerOutput};
use crate::features::{FeaturesControl, FeaturesEvent};

pub type Output<UserData, ServiceControl, ServiceEvent, ToController> = (ServiceId, ServiceWorkerOutput<UserData, FeaturesControl, FeaturesEvent, ServiceControl, ServiceEvent, ToController>);

/// To manage the services we need to create an object that will hold the services
<<<<<<< HEAD
pub struct ServiceWorkerManager<ServiceControl, ServiceEvent, ToController, ToWorker> {
    #[allow(clippy::type_complexity)]
    services: [Option<Box<dyn ServiceWorker<FeaturesControl, FeaturesEvent, ServiceControl, ServiceEvent, ToController, ToWorker>>>; 256],
=======
pub struct ServiceWorkerManager<UserData, ServiceControl, ServiceEvent, ToController, ToWorker> {
    services: [Option<
        TaskSwitcherBranch<
            Box<dyn ServiceWorker<UserData, FeaturesControl, FeaturesEvent, ServiceControl, ServiceEvent, ToController, ToWorker>>,
            ServiceWorkerOutput<UserData, FeaturesControl, FeaturesEvent, ServiceControl, ServiceEvent, ToController>,
        >,
    >; 256],
>>>>>>> 0ea93de1
    switcher: TaskSwitcher,
    _tmp: PhantomData<ServiceControl>,
}

<<<<<<< HEAD
impl<ServiceControl, ServiceEvent, ToController, ToWorker> ServiceWorkerManager<ServiceControl, ServiceEvent, ToController, ToWorker> {
    #[allow(clippy::type_complexity)]
    pub fn new(services: Vec<Arc<dyn ServiceBuilder<FeaturesControl, FeaturesEvent, ServiceControl, ServiceEvent, ToController, ToWorker>>>) -> Self {
=======
impl<UserData, ServiceControl, ServiceEvent, ToController, ToWorker> ServiceWorkerManager<UserData, ServiceControl, ServiceEvent, ToController, ToWorker> {
    pub fn new(services: Vec<Arc<dyn ServiceBuilder<UserData, FeaturesControl, FeaturesEvent, ServiceControl, ServiceEvent, ToController, ToWorker>>>) -> Self {
>>>>>>> 0ea93de1
        let max_service_id = services.iter().map(|s| s.service_id()).max().unwrap_or(0);
        Self {
            services: std::array::from_fn(|index| services.iter().find(|s| s.service_id() == index as u8).map(|s| TaskSwitcherBranch::new(s.create_worker(), index))),
            switcher: TaskSwitcher::new(max_service_id as usize + 1),
            _tmp: PhantomData,
        }
    }

    pub fn on_tick(&mut self, ctx: &ServiceWorkerCtx, now: u64, tick_count: u64) {
<<<<<<< HEAD
        for service in self.services.iter_mut().flatten() {
            self.switcher.queue_flag_task(service.service_id() as usize);
            service.on_tick(ctx, now, tick_count);
=======
        for service in self.services.iter_mut() {
            if let Some(service) = service {
                service.input(&mut self.switcher).on_tick(ctx, now, tick_count);
            }
>>>>>>> 0ea93de1
        }
    }

    pub fn on_input(&mut self, ctx: &ServiceWorkerCtx, now: u64, id: ServiceId, input: ServiceWorkerInput<UserData, FeaturesEvent, ServiceControl, ToWorker>) {
        if let Some(service) = self.services[*id as usize].as_mut() {
            self.switcher.flag_task(*id as usize);
            service.input(&mut self.switcher).on_input(ctx, now, input);
        }
    }
}

<<<<<<< HEAD
    #[allow(clippy::type_complexity)]
    pub fn pop_output(&mut self, ctx: &ServiceWorkerCtx) -> Option<(ServiceId, ServiceWorkerOutput<FeaturesControl, FeaturesEvent, ServiceControl, ServiceEvent, ToController>)> {
        loop {
            let s = &mut self.switcher;
            let index = s.queue_current()?;
            if let Some(Some(service)) = self.services.get_mut(index) {
                if let Some(output) = s.queue_process(service.pop_output(ctx)) {
=======
impl<UserData, ServiceControl, ServiceEvent, ToController, ToWorker> TaskSwitcherChild<Output<UserData, ServiceControl, ServiceEvent, ToController>>
    for ServiceWorkerManager<UserData, ServiceControl, ServiceEvent, ToController, ToWorker>
{
    type Time = u64;
    fn pop_output(&mut self, now: u64) -> Option<Output<UserData, ServiceControl, ServiceEvent, ToController>> {
        loop {
            let index = self.switcher.current()?;
            if let Some(Some(service)) = self.services.get_mut(index as usize) {
                if let Some(output) = service.pop_output(now, &mut self.switcher) {
>>>>>>> 0ea93de1
                    return Some(((index as u8).into(), output));
                }
            } else {
                self.switcher.finished(index);
            }
        }
    }
}<|MERGE_RESOLUTION|>--- conflicted
+++ resolved
@@ -9,11 +9,6 @@
 pub type Output<UserData, ServiceControl, ServiceEvent, ToController> = (ServiceId, ServiceWorkerOutput<UserData, FeaturesControl, FeaturesEvent, ServiceControl, ServiceEvent, ToController>);
 
 /// To manage the services we need to create an object that will hold the services
-<<<<<<< HEAD
-pub struct ServiceWorkerManager<ServiceControl, ServiceEvent, ToController, ToWorker> {
-    #[allow(clippy::type_complexity)]
-    services: [Option<Box<dyn ServiceWorker<FeaturesControl, FeaturesEvent, ServiceControl, ServiceEvent, ToController, ToWorker>>>; 256],
-=======
 pub struct ServiceWorkerManager<UserData, ServiceControl, ServiceEvent, ToController, ToWorker> {
     services: [Option<
         TaskSwitcherBranch<
@@ -21,19 +16,12 @@
             ServiceWorkerOutput<UserData, FeaturesControl, FeaturesEvent, ServiceControl, ServiceEvent, ToController>,
         >,
     >; 256],
->>>>>>> 0ea93de1
     switcher: TaskSwitcher,
     _tmp: PhantomData<ServiceControl>,
 }
 
-<<<<<<< HEAD
-impl<ServiceControl, ServiceEvent, ToController, ToWorker> ServiceWorkerManager<ServiceControl, ServiceEvent, ToController, ToWorker> {
-    #[allow(clippy::type_complexity)]
-    pub fn new(services: Vec<Arc<dyn ServiceBuilder<FeaturesControl, FeaturesEvent, ServiceControl, ServiceEvent, ToController, ToWorker>>>) -> Self {
-=======
 impl<UserData, ServiceControl, ServiceEvent, ToController, ToWorker> ServiceWorkerManager<UserData, ServiceControl, ServiceEvent, ToController, ToWorker> {
     pub fn new(services: Vec<Arc<dyn ServiceBuilder<UserData, FeaturesControl, FeaturesEvent, ServiceControl, ServiceEvent, ToController, ToWorker>>>) -> Self {
->>>>>>> 0ea93de1
         let max_service_id = services.iter().map(|s| s.service_id()).max().unwrap_or(0);
         Self {
             services: std::array::from_fn(|index| services.iter().find(|s| s.service_id() == index as u8).map(|s| TaskSwitcherBranch::new(s.create_worker(), index))),
@@ -43,16 +31,10 @@
     }
 
     pub fn on_tick(&mut self, ctx: &ServiceWorkerCtx, now: u64, tick_count: u64) {
-<<<<<<< HEAD
-        for service in self.services.iter_mut().flatten() {
-            self.switcher.queue_flag_task(service.service_id() as usize);
-            service.on_tick(ctx, now, tick_count);
-=======
         for service in self.services.iter_mut() {
             if let Some(service) = service {
                 service.input(&mut self.switcher).on_tick(ctx, now, tick_count);
             }
->>>>>>> 0ea93de1
         }
     }
 
@@ -64,15 +46,6 @@
     }
 }
 
-<<<<<<< HEAD
-    #[allow(clippy::type_complexity)]
-    pub fn pop_output(&mut self, ctx: &ServiceWorkerCtx) -> Option<(ServiceId, ServiceWorkerOutput<FeaturesControl, FeaturesEvent, ServiceControl, ServiceEvent, ToController>)> {
-        loop {
-            let s = &mut self.switcher;
-            let index = s.queue_current()?;
-            if let Some(Some(service)) = self.services.get_mut(index) {
-                if let Some(output) = s.queue_process(service.pop_output(ctx)) {
-=======
 impl<UserData, ServiceControl, ServiceEvent, ToController, ToWorker> TaskSwitcherChild<Output<UserData, ServiceControl, ServiceEvent, ToController>>
     for ServiceWorkerManager<UserData, ServiceControl, ServiceEvent, ToController, ToWorker>
 {
@@ -82,7 +55,6 @@
             let index = self.switcher.current()?;
             if let Some(Some(service)) = self.services.get_mut(index as usize) {
                 if let Some(output) = service.pop_output(now, &mut self.switcher) {
->>>>>>> 0ea93de1
                     return Some(((index as u8).into(), output));
                 }
             } else {
