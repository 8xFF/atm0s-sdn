use std::{collections::HashMap, fmt::Debug, hash::Hash, net::SocketAddr, sync::Arc};

use atm0s_sdn_identity::{ConnId, NodeId};
use atm0s_sdn_router::{
    shadow::{ShadowRouter, ShadowRouterHistory},
    RouteAction, RouteRule, RouterTable,
};
use sans_io_runtime::{collections::DynamicDeque, return_if_err, return_if_none, return_if_some, TaskSwitcher, TaskSwitcherBranch, TaskSwitcherChild};

use crate::{
    base::{
        Buffer, FeatureControlActor, FeatureWorkerContext, FeatureWorkerInput, FeatureWorkerOutput, NeighboursControl, NetOutgoingMeta, ServiceBuilder, ServiceControlActor, ServiceId,
        ServiceWorkerCtx, ServiceWorkerInput, ServiceWorkerOutput, TransportMsg, TransportMsgHeader,
    },
    features::{Features, FeaturesControl, FeaturesEvent},
    ExtIn, ExtOut, LogicControl, LogicEvent,
};

use self::{connection::DataPlaneConnection, features::FeatureWorkerManager, services::ServiceWorkerManager};

mod connection;
mod features;
mod services;

#[derive(Debug)]
pub enum NetInput {
    UdpPacket(SocketAddr, Buffer),
    #[cfg(feature = "vpn")]
    TunPacket(Buffer),
}

#[derive(Debug, Clone)]
pub enum CrossWorker<UserData, SE> {
    Feature(UserData, FeaturesEvent),
    Service(ServiceId, UserData, SE),
}

#[derive(Debug)]
pub enum Input<UserData, SC, SE, TW> {
    Ext(ExtIn<UserData, SC>),
    Net(NetInput),
    Event(LogicEvent<UserData, SE, TW>),
    Worker(CrossWorker<UserData, SE>),
    ShutdownRequest,
}

#[derive(Debug)]
pub enum NetOutput {
    UdpPacket(SocketAddr, Buffer),
    UdpPackets(Vec<SocketAddr>, Buffer),
    #[cfg(feature = "vpn")]
    TunPacket(Buffer),
}

#[derive(convert_enum::From)]
pub enum Output<UserData, SC, SE, TC> {
    Ext(ExtOut<UserData, SE>),
    Net(NetOutput),
    Control(LogicControl<UserData, SC, SE, TC>),
    #[convert_enum(optout)]
    Worker(u16, CrossWorker<UserData, SE>),
    #[convert_enum(optout)]
    ShutdownResponse,
    #[convert_enum(optout)]
    Continue,
}

#[derive(num_enum::TryFromPrimitive, num_enum::IntoPrimitive)]
#[repr(usize)]
enum TaskType {
<<<<<<< HEAD
    Feature,
    Service,
}

enum QueueOutput<SC, SE, TC> {
    Feature(Features, FeatureWorkerOutput<'static, FeaturesControl, FeaturesEvent, FeaturesToController>),
    // ASK: this one is never used.
    // Please give inputs on wether to remove this.
    // Did not want to simply silence the error
    Service(ServiceId, ServiceWorkerOutput<FeaturesControl, FeaturesEvent, SC, SE, TC>),
    Net(NetOutput<'static>),
}

type DataPlaneCfgService<SC, SE, TC, TW> = Arc<dyn ServiceBuilder<FeaturesControl, FeaturesEvent, SC, SE, TC, TW>>;

pub struct DataPlaneCfg<SC, SE, TC, TW> {
    pub worker_id: u16,
    pub services: Vec<DataPlaneCfgService<SC, SE, TC, TW>>,
=======
    Feature = 0,
    Service = 1,
}

pub struct DataPlaneCfg<UserData, SC, SE, TC, TW> {
    pub worker_id: u16,
    pub services: Vec<Arc<dyn ServiceBuilder<UserData, FeaturesControl, FeaturesEvent, SC, SE, TC, TW>>>,
>>>>>>> 0ea93de1
    pub history: Arc<dyn ShadowRouterHistory>,
}

pub struct DataPlane<UserData, SC, SE, TC, TW> {
    tick_count: u64,
    worker_id: u16,
    feature_ctx: FeatureWorkerContext,
    service_ctx: ServiceWorkerCtx,
    features: TaskSwitcherBranch<FeatureWorkerManager<UserData>, features::Output<UserData>>,
    services: TaskSwitcherBranch<ServiceWorkerManager<UserData, SC, SE, TC, TW>, services::Output<UserData, SC, SE, TC>>,
    conns: HashMap<SocketAddr, DataPlaneConnection>,
    conns_reverse: HashMap<ConnId, SocketAddr>,
    queue: DynamicDeque<Output<UserData, SC, SE, TC>, 16>,
    switcher: TaskSwitcher,
}

impl<UserData, SC, SE, TC, TW> DataPlane<UserData, SC, SE, TC, TW>
where
    UserData: 'static + Copy + Eq + Hash + Debug,
{
    pub fn new(node_id: NodeId, cfg: DataPlaneCfg<UserData, SC, SE, TC, TW>) -> Self {
        log::info!("Create DataPlane for node: {}", node_id);

        Self {
            worker_id: cfg.worker_id,
            tick_count: 0,
            feature_ctx: FeatureWorkerContext {
                node_id,
                router: ShadowRouter::new(node_id, cfg.history),
            },
            service_ctx: ServiceWorkerCtx { node_id },
            features: TaskSwitcherBranch::new(FeatureWorkerManager::new(), TaskType::Feature),
            services: TaskSwitcherBranch::new(ServiceWorkerManager::new(cfg.services), TaskType::Service),
            conns: HashMap::new(),
            conns_reverse: HashMap::new(),
            queue: DynamicDeque::default(),
            switcher: TaskSwitcher::new(2),
        }
    }

    pub fn route(&self, rule: RouteRule, source: Option<NodeId>, relay_from: Option<NodeId>) -> RouteAction<SocketAddr> {
        self.feature_ctx.router.derive_action(&rule, source, relay_from)
    }

    pub fn on_tick(&mut self, now_ms: u64) {
        log::trace!("[DataPlane] on_tick: {}", now_ms);
<<<<<<< HEAD
        self.switcher.queue_flag_all();
        self.features.on_tick(&mut self.feature_ctx, now_ms, self.tick_count);
        self.services.on_tick(&self.service_ctx, now_ms, self.tick_count);
=======
        self.features.input(&mut self.switcher).on_tick(&mut self.feature_ctx, now_ms, self.tick_count);
        self.services.input(&mut self.switcher).on_tick(&mut self.service_ctx, now_ms, self.tick_count);
>>>>>>> 0ea93de1
        self.tick_count += 1;
    }

    pub fn on_event(&mut self, now_ms: u64, event: Input<UserData, SC, SE, TW>) {
        match event {
            Input::Ext(ext) => match ext {
                ExtIn::ConnectTo(_remote) => {
                    panic!("ConnectTo is not supported")
                }
                ExtIn::DisconnectFrom(_node) => {
                    panic!("DisconnectFrom is not supported")
                }
                ExtIn::FeaturesControl(userdata, control) => {
                    let feature: Features = control.to_feature();
                    let actor = FeatureControlActor::Worker(self.worker_id, userdata);
                    self.features
                        .input(&mut self.switcher)
                        .on_input(&mut self.feature_ctx, feature, now_ms, FeatureWorkerInput::Control(actor, control));
                }
<<<<<<< HEAD
                ExtIn::ServicesControl(service, control) => {
                    let actor = ServiceControlActor::Worker(self.worker_id);
                    let out = self.services.on_input(&self.service_ctx, now_ms, service, ServiceWorkerInput::Control(actor, control))?;
                    Some(self.convert_services(now_ms, service, out))
=======
                ExtIn::ServicesControl(service, userdata, control) => {
                    let actor = ServiceControlActor::Worker(self.worker_id, userdata);
                    self.services
                        .input(&mut self.switcher)
                        .on_input(&mut self.service_ctx, now_ms, service, ServiceWorkerInput::Control(actor, control));
>>>>>>> 0ea93de1
                }
            },
            Input::Worker(CrossWorker::Feature(userdata, event)) => self.queue.push_back(Output::Ext(ExtOut::FeaturesEvent(userdata, event))),
            Input::Worker(CrossWorker::Service(service, userdata, event)) => self.queue.push_back(Output::Ext(ExtOut::ServicesEvent(service, userdata, event))),
            Input::Net(NetInput::UdpPacket(remote, buf)) => {
                if buf.is_empty() {
                    return;
                }
                if let Ok(control) = NeighboursControl::try_from(&*buf) {
                    self.queue.push_back(LogicControl::NetNeighbour(remote, control).into());
                } else {
                    self.incoming_route(now_ms, remote, buf);
                }
            }
            #[cfg(feature = "vpn")]
            Input::Net(NetInput::TunPacket(pkt)) => {
                self.features
                    .input(&mut self.switcher)
                    .on_input(&mut self.feature_ctx, Features::Vpn, now_ms, FeatureWorkerInput::TunPkt(pkt));
            }
            Input::Event(LogicEvent::Feature(is_broadcast, to)) => {
                let feature = to.to_feature();
                self.features
                    .input(&mut self.switcher)
                    .on_input(&mut self.feature_ctx, feature, now_ms, FeatureWorkerInput::FromController(is_broadcast, to));
            }
            Input::Event(LogicEvent::Service(service, to)) => {
<<<<<<< HEAD
                let out = self.services.on_input(&self.service_ctx, now_ms, service, ServiceWorkerInput::FromController(to))?;
                Some(self.convert_services(now_ms, service, out))
=======
                self.services
                    .input(&mut self.switcher)
                    .on_input(&mut self.service_ctx, now_ms, service, ServiceWorkerInput::FromController(to));
>>>>>>> 0ea93de1
            }
            Input::Event(LogicEvent::ExtFeaturesEvent(worker, userdata, event)) => {
                assert_eq!(self.worker_id, worker);
                self.queue.push_back(Output::Ext(ExtOut::FeaturesEvent(userdata, event)));
            }
            Input::Event(LogicEvent::ExtServicesEvent(worker, service, userdata, event)) => {
                assert_eq!(self.worker_id, worker);
                self.queue.push_back(Output::Ext(ExtOut::ServicesEvent(service, userdata, event)));
            }
            Input::Event(LogicEvent::NetNeighbour(remote, control)) => {
                let buf: Result<Vec<u8>, ()> = (&control).try_into();
                if let Ok(buf) = buf {
                    self.queue.push_back(NetOutput::UdpPacket(remote, buf.into()).into());
                }
            }
            Input::Event(LogicEvent::NetDirect(feature, remote, _conn, meta, buf)) => {
                let header = meta.to_header(feature as u8, RouteRule::Direct, self.feature_ctx.node_id);
                let conn = return_if_none!(self.conns.get_mut(&remote));
                let msg = TransportMsg::build_raw(header, buf);
                if let Some(pkt) = Self::build_send_to_from_mut(now_ms, conn, remote, msg.take().into()) {
                    self.queue.push_back(pkt.into());
                }
            }
            Input::Event(LogicEvent::NetRoute(feature, rule, meta, buf)) => self.outgoing_route(now_ms, feature, rule, meta, buf),
            Input::Event(LogicEvent::Pin(conn, node, addr, secure)) => {
                self.conns.insert(addr, DataPlaneConnection::new(node, conn, addr, secure));
                self.conns_reverse.insert(conn, addr);
            }
            Input::Event(LogicEvent::UnPin(conn)) => {
                if let Some(addr) = self.conns_reverse.remove(&conn) {
                    log::info!("UnPin: conn: {} <--> addr: {}", conn, addr);
                    self.conns.remove(&addr);
                }
<<<<<<< HEAD
                None
            }
            Input::ShutdownRequest => Some(Output::ShutdownResponse),
        }
    }

    pub fn pop_output<'a>(&mut self, now_ms: u64) -> Option<Output<'a, SC, SE, TC>> {
        if let Some(out) = self.queue_output.pop_front() {
            return match out {
                QueueOutput::Feature(feature, out) => Some(self.convert_features(now_ms, feature, out)),
                QueueOutput::Service(service, out) => Some(self.convert_services(now_ms, service, out)),
                QueueOutput::Net(out) => Some(Output::Net(out)),
            };
        };

        while let Some(current) = self.switcher.queue_current() {
            match current {
                0 => {
                    let out = self.features.pop_output(&mut self.feature_ctx);
                    if let Some((feature, out)) = self.switcher.queue_process(out) {
                        return Some(self.convert_features(now_ms, feature, out));
                    }
                }
                1 => {
                    let out = self.services.pop_output(&self.service_ctx);
                    if let Some((feature, out)) = self.switcher.queue_process(out) {
                        return Some(self.convert_services(now_ms, feature, out));
                    }
                }
                _ => panic!("Invalid task group index: {}", current),
=======
>>>>>>> 0ea93de1
            }
            Input::ShutdownRequest => self.queue.push_back(Output::ShutdownResponse),
        }
    }

    fn incoming_route(&mut self, now_ms: u64, remote: SocketAddr, mut buf: Buffer) {
        let conn = return_if_none!(self.conns.get_mut(&remote));
        if TransportMsgHeader::is_secure(buf[0]) {
            return_if_none!(conn.decrypt_if_need(now_ms, &mut buf));
        }
        let header = return_if_err!(TransportMsgHeader::try_from(&buf as &[u8]));
        let action = self.feature_ctx.router.derive_action(&header.route, header.from_node, Some(conn.node()));
        log::debug!("[DataPlane] Incoming rule: {:?} from: {remote}, node {:?} => action {:?}", header.route, header.from_node, action);
        match action {
            RouteAction::Reject => {}
            RouteAction::Local => {
                let feature = return_if_none!(header.feature.try_into().ok());
                log::debug!("Incoming message for feature: {:?} from: {remote}", feature);
                self.features
                    .input(&mut self.switcher)
                    .on_network_raw(&mut self.feature_ctx, feature, now_ms, conn.conn(), remote, header, buf);
            }
            RouteAction::Next(remote) => {
                if !TransportMsgHeader::decrease_ttl(&mut buf) {
                    log::debug!("TTL is 0, drop packet");
                }
                let target_conn = return_if_none!(self.conns.get_mut(&remote));
                if let Some(out) = Self::build_send_to_from_mut(now_ms, target_conn, remote, buf) {
                    self.queue.push_back(out.into());
                }
            }
            RouteAction::Broadcast(local, remotes) => {
                if !TransportMsgHeader::decrease_ttl(&mut buf) {
                    log::debug!("TTL is 0, drop packet");
                    return;
                }
                if local {
                    if let Ok(feature) = header.feature.try_into() {
                        log::debug!("Incoming broadcast feature: {:?} from: {remote}", feature);
                        self.features
                            .input(&mut self.switcher)
                            .on_network_raw(&mut self.feature_ctx, feature, now_ms, conn.conn(), remote, header, buf.clone());
                    }
                }
<<<<<<< HEAD
                if remotes.is_empty() {
                    self.pop_output(now_ms)
                } else {
                    self.build_send_to_multi_from_mut(now_ms, remotes, buf).map(|e: NetOutput<'_>| e.into())
=======
                if !remotes.is_empty() {
                    if let Some(out) = self.build_send_to_multi_from_mut(now_ms, remotes, buf) {
                        self.queue.push_back(out.into());
                    }
>>>>>>> 0ea93de1
                }
            }
        }
    }

    fn outgoing_route(&mut self, now_ms: u64, feature: Features, rule: RouteRule, mut meta: NetOutgoingMeta, buf: Buffer) {
        match self.feature_ctx.router.derive_action(&rule, Some(self.feature_ctx.node_id), None) {
            RouteAction::Reject => {
                log::debug!("[DataPlane] outgoing route rule {:?} is rejected", rule);
            }
            RouteAction::Local => {
                log::debug!("[DataPlane] outgoing route rule {:?} is processed locally", rule);
                let meta = meta.to_incoming(self.feature_ctx.node_id);
                self.features
                    .input(&mut self.switcher)
                    .on_input(&mut self.feature_ctx, feature, now_ms, FeatureWorkerInput::Local(meta, buf.into()));
            }
            RouteAction::Next(remote) => {
                log::debug!("[DataPlane] outgoing route rule {:?} is go with remote {remote}", rule);
                let header = meta.to_header(feature as u8, rule, self.feature_ctx.node_id);
                let msg = TransportMsg::build_raw(header, buf);
                let conn = return_if_none!(self.conns.get_mut(&remote));
                if let Some(out) = Self::build_send_to_from_mut(now_ms, conn, remote, msg.take()) {
                    self.queue.push_back(out.into());
                }
            }
            RouteAction::Broadcast(local, remotes) => {
                log::debug!("[DataPlane] outgoing route rule {:?} is go with local {local} and remotes {:?}", rule, remotes);
                meta.source = true; //Force enable source for broadcast

                let header = meta.to_header(feature as u8, rule, self.feature_ctx.node_id);
                if local {
                    let meta = meta.to_incoming(self.feature_ctx.node_id);
                    self.features
                        .input(&mut self.switcher)
                        .on_input(&mut self.feature_ctx, feature, now_ms, FeatureWorkerInput::Local(meta, buf.clone()));
                }
                let msg = TransportMsg::build_raw(header, buf);
                if let Some(out) = self.build_send_to_multi_from_mut(now_ms, remotes, msg.take()) {
                    self.queue.push_back(out.into());
                }
            }
        }
    }

    fn pop_features(&mut self, now_ms: u64) {
        let (feature, out) = return_if_none!(self.features.pop_output(now_ms, &mut self.switcher));
        match out {
            FeatureWorkerOutput::ForwardControlToController(service, control) => self.queue.push_back(LogicControl::FeaturesControl(service, control).into()),
            FeatureWorkerOutput::ForwardNetworkToController(conn, header, msg) => self.queue.push_back(LogicControl::NetRemote(feature, conn, header, msg).into()),
            FeatureWorkerOutput::ForwardLocalToController(header, buf) => self.queue.push_back(LogicControl::NetLocal(feature, header, buf).into()),
            FeatureWorkerOutput::ToController(control) => self.queue.push_back(LogicControl::Feature(control).into()),
            FeatureWorkerOutput::Event(actor, event) => match actor {
                FeatureControlActor::Controller(userdata) => self.queue.push_back(Output::Control(LogicControl::ExtFeaturesEvent(userdata, event))),
                FeatureControlActor::Worker(worker, userdata) => {
                    if self.worker_id == worker {
                        self.queue.push_back(Output::Ext(ExtOut::FeaturesEvent(userdata, event)));
                    } else {
                        self.queue.push_back(Output::Worker(worker, CrossWorker::Feature(userdata, event)));
                    }
                }
                FeatureControlActor::Service(service) => {
<<<<<<< HEAD
                    if let Some(out) = self.services.on_input(&self.service_ctx, now_ms, service, ServiceWorkerInput::FeatureEvent(event)) {
                        self.convert_services(now_ms, service, out)
                    } else {
                        Output::Continue
                    }
=======
                    self.services
                        .input(&mut self.switcher)
                        .on_input(&mut self.service_ctx, now_ms, service, ServiceWorkerInput::FeatureEvent(event));
>>>>>>> 0ea93de1
                }
            },
            FeatureWorkerOutput::SendDirect(conn, meta, buf) => {
                if let Some(addr) = self.conns_reverse.get(&conn) {
                    let conn = self.conns.get_mut(addr).expect("Should have");
                    let header = meta.to_header(feature as u8, RouteRule::Direct, self.feature_ctx.node_id);
                    let msg = TransportMsg::build_raw(header, buf);
                    self.queue
                        .push_back(Self::build_send_to_from_mut(now_ms, conn, *addr, msg.take().into()).expect("Should have output").into())
                }
            }
            FeatureWorkerOutput::SendRoute(rule, ttl, buf) => {
                log::info!("SendRoute: {:?}", rule);
                self.outgoing_route(now_ms, feature, rule, ttl, buf);
            }
            FeatureWorkerOutput::RawDirect(conn, buf) => {
                if let Some(addr) = self.conns_reverse.get(&conn) {
                    let conn = self.conns.get_mut(addr).expect("Should have conn");
                    self.queue.push_back(Self::build_send_to(now_ms, conn, *addr, buf).expect("Should ok for convert RawDirect").into());
                }
            }
            FeatureWorkerOutput::RawBroadcast(conns, buf) => {
                let addrs = conns.iter().filter_map(|conn| self.conns_reverse.get(conn)).cloned().collect();
                let out = self.build_send_to_multi(now_ms, addrs, buf).map(|e| e.into()).unwrap_or(Output::Continue);
                self.queue.push_back(out);
            }
            FeatureWorkerOutput::RawDirect2(addr, buf) => {
                if let Some(conn) = self.conns.get_mut(&addr) {
                    self.queue.push_back(Self::build_send_to(now_ms, conn, addr, buf).expect("Should ok for convert RawDirect2").into());
                }
            }
            FeatureWorkerOutput::RawBroadcast2(addrs, buf) => {
                let out = self.build_send_to_multi(now_ms, addrs, buf).map(|e| e.into()).unwrap_or(Output::Continue);
                self.queue.push_back(out);
            }
            #[cfg(feature = "vpn")]
            FeatureWorkerOutput::TunPkt(pkt) => self.queue.push_back(NetOutput::TunPacket(pkt).into()),
        }
    }

    fn pop_services(&mut self, now_ms: u64) {
        let (service, out) = return_if_none!(self.services.pop_output(now_ms, &mut self.switcher));
        match out {
            ServiceWorkerOutput::ForwardControlToController(actor, control) => self.queue.push_back(LogicControl::ServicesControl(actor, service, control).into()),
            ServiceWorkerOutput::ForwardFeatureEventToController(event) => self.queue.push_back(LogicControl::ServiceEvent(service, event).into()),
            ServiceWorkerOutput::ToController(tc) => self.queue.push_back(LogicControl::Service(service, tc).into()),
            ServiceWorkerOutput::FeatureControl(control) => {
                let feature = control.to_feature();
                self.features
                    .input(&mut self.switcher)
                    .on_input(&mut self.feature_ctx, feature, now_ms, FeatureWorkerInput::Control(FeatureControlActor::Service(service), control));
            }
            ServiceWorkerOutput::Event(actor, event) => match actor {
                ServiceControlActor::Controller(userdata) => self.queue.push_back(Output::Control(LogicControl::ExtServicesEvent(service, userdata, event))),
                ServiceControlActor::Worker(worker, userdata) => {
                    if self.worker_id == worker {
                        self.queue.push_back(Output::Ext(ExtOut::ServicesEvent(service, userdata, event)));
                    } else {
                        self.queue.push_back(Output::Worker(worker, CrossWorker::Service(service, userdata, event)));
                    }
                }
            },
        }
    }

    fn build_send_to_from_mut(now: u64, conn: &mut DataPlaneConnection, remote: SocketAddr, mut buf: Buffer) -> Option<NetOutput> {
        conn.encrypt_if_need(now, &mut buf)?;
        Some(NetOutput::UdpPacket(remote, buf))
    }

    fn build_send_to_multi_from_mut(&mut self, now: u64, mut remotes: Vec<SocketAddr>, mut buf: Buffer) -> Option<NetOutput> {
        if TransportMsgHeader::is_secure(buf[0]) {
            let first = remotes.pop()?;
            for remote in remotes {
                if let Some(conn) = self.conns.get_mut(&remote) {
<<<<<<< HEAD
                    let mut buf = BufferMut::build(&buf, 0, 12 + 16);
                    if conn.encrypt_if_need(now, &mut buf).is_some() {
                        let out = NetOutput::UdpPacket(remote, buf.freeze());
                        self.queue_output.push_back(QueueOutput::Net(out));
=======
                    let mut buf = Buffer::build(&buf, 0, 12 + 16);
                    if let Some(_) = conn.encrypt_if_need(now, &mut buf) {
                        let out = NetOutput::UdpPacket(remote, buf);
                        self.queue.push_back(Output::Net(out));
>>>>>>> 0ea93de1
                    }
                }
            }
            let conn = self.conns.get_mut(&first)?;
            conn.encrypt_if_need(now, &mut buf)?;
            Some(NetOutput::UdpPacket(first, buf))
        } else {
            Some(NetOutput::UdpPackets(remotes, buf))
        }
    }

    fn build_send_to_multi(&mut self, now: u64, remotes: Vec<SocketAddr>, buf: Buffer) -> Option<NetOutput> {
        if TransportMsgHeader::is_secure(buf[0]) {
            let buf = Buffer::build(&buf, 0, 12 + 16);
            self.build_send_to_multi_from_mut(now, remotes, buf)
        } else {
            Some(NetOutput::UdpPackets(remotes, buf))
        }
    }

    fn build_send_to(now: u64, conn: &mut DataPlaneConnection, remote: SocketAddr, buf: Buffer) -> Option<NetOutput> {
        if TransportMsgHeader::is_secure(buf[0]) {
            let buf = Buffer::build(&buf, 0, 12 + 16);
            Self::build_send_to_from_mut(now, conn, remote, buf)
        } else {
            Some(NetOutput::UdpPacket(remote, buf))
        }
    }
}

impl<UserData, SC, SE, TC, TW> TaskSwitcherChild<Output<UserData, SC, SE, TC>> for DataPlane<UserData, SC, SE, TC, TW>
where
    UserData: 'static + Copy + Eq + Hash + Debug,
{
    type Time = u64;
    fn pop_output(&mut self, now: u64) -> Option<Output<UserData, SC, SE, TC>> {
        return_if_some!(self.queue.pop_front());

        while let Some(current) = self.switcher.current() {
            match current.try_into().ok()? {
                TaskType::Feature => self.pop_features(now),
                TaskType::Service => self.pop_services(now),
            }

            return_if_some!(self.queue.pop_front());
        }

        None
    }
}<|MERGE_RESOLUTION|>--- conflicted
+++ resolved
@@ -68,26 +68,6 @@
 #[derive(num_enum::TryFromPrimitive, num_enum::IntoPrimitive)]
 #[repr(usize)]
 enum TaskType {
-<<<<<<< HEAD
-    Feature,
-    Service,
-}
-
-enum QueueOutput<SC, SE, TC> {
-    Feature(Features, FeatureWorkerOutput<'static, FeaturesControl, FeaturesEvent, FeaturesToController>),
-    // ASK: this one is never used.
-    // Please give inputs on wether to remove this.
-    // Did not want to simply silence the error
-    Service(ServiceId, ServiceWorkerOutput<FeaturesControl, FeaturesEvent, SC, SE, TC>),
-    Net(NetOutput<'static>),
-}
-
-type DataPlaneCfgService<SC, SE, TC, TW> = Arc<dyn ServiceBuilder<FeaturesControl, FeaturesEvent, SC, SE, TC, TW>>;
-
-pub struct DataPlaneCfg<SC, SE, TC, TW> {
-    pub worker_id: u16,
-    pub services: Vec<DataPlaneCfgService<SC, SE, TC, TW>>,
-=======
     Feature = 0,
     Service = 1,
 }
@@ -95,7 +75,6 @@
 pub struct DataPlaneCfg<UserData, SC, SE, TC, TW> {
     pub worker_id: u16,
     pub services: Vec<Arc<dyn ServiceBuilder<UserData, FeaturesControl, FeaturesEvent, SC, SE, TC, TW>>>,
->>>>>>> 0ea93de1
     pub history: Arc<dyn ShadowRouterHistory>,
 }
 
@@ -142,14 +121,8 @@
 
     pub fn on_tick(&mut self, now_ms: u64) {
         log::trace!("[DataPlane] on_tick: {}", now_ms);
-<<<<<<< HEAD
-        self.switcher.queue_flag_all();
-        self.features.on_tick(&mut self.feature_ctx, now_ms, self.tick_count);
-        self.services.on_tick(&self.service_ctx, now_ms, self.tick_count);
-=======
         self.features.input(&mut self.switcher).on_tick(&mut self.feature_ctx, now_ms, self.tick_count);
         self.services.input(&mut self.switcher).on_tick(&mut self.service_ctx, now_ms, self.tick_count);
->>>>>>> 0ea93de1
         self.tick_count += 1;
     }
 
@@ -169,18 +142,12 @@
                         .input(&mut self.switcher)
                         .on_input(&mut self.feature_ctx, feature, now_ms, FeatureWorkerInput::Control(actor, control));
                 }
-<<<<<<< HEAD
-                ExtIn::ServicesControl(service, control) => {
-                    let actor = ServiceControlActor::Worker(self.worker_id);
-                    let out = self.services.on_input(&self.service_ctx, now_ms, service, ServiceWorkerInput::Control(actor, control))?;
-                    Some(self.convert_services(now_ms, service, out))
-=======
+
                 ExtIn::ServicesControl(service, userdata, control) => {
                     let actor = ServiceControlActor::Worker(self.worker_id, userdata);
                     self.services
                         .input(&mut self.switcher)
                         .on_input(&mut self.service_ctx, now_ms, service, ServiceWorkerInput::Control(actor, control));
->>>>>>> 0ea93de1
                 }
             },
             Input::Worker(CrossWorker::Feature(userdata, event)) => self.queue.push_back(Output::Ext(ExtOut::FeaturesEvent(userdata, event))),
@@ -208,14 +175,9 @@
                     .on_input(&mut self.feature_ctx, feature, now_ms, FeatureWorkerInput::FromController(is_broadcast, to));
             }
             Input::Event(LogicEvent::Service(service, to)) => {
-<<<<<<< HEAD
-                let out = self.services.on_input(&self.service_ctx, now_ms, service, ServiceWorkerInput::FromController(to))?;
-                Some(self.convert_services(now_ms, service, out))
-=======
                 self.services
                     .input(&mut self.switcher)
                     .on_input(&mut self.service_ctx, now_ms, service, ServiceWorkerInput::FromController(to));
->>>>>>> 0ea93de1
             }
             Input::Event(LogicEvent::ExtFeaturesEvent(worker, userdata, event)) => {
                 assert_eq!(self.worker_id, worker);
@@ -249,39 +211,6 @@
                     log::info!("UnPin: conn: {} <--> addr: {}", conn, addr);
                     self.conns.remove(&addr);
                 }
-<<<<<<< HEAD
-                None
-            }
-            Input::ShutdownRequest => Some(Output::ShutdownResponse),
-        }
-    }
-
-    pub fn pop_output<'a>(&mut self, now_ms: u64) -> Option<Output<'a, SC, SE, TC>> {
-        if let Some(out) = self.queue_output.pop_front() {
-            return match out {
-                QueueOutput::Feature(feature, out) => Some(self.convert_features(now_ms, feature, out)),
-                QueueOutput::Service(service, out) => Some(self.convert_services(now_ms, service, out)),
-                QueueOutput::Net(out) => Some(Output::Net(out)),
-            };
-        };
-
-        while let Some(current) = self.switcher.queue_current() {
-            match current {
-                0 => {
-                    let out = self.features.pop_output(&mut self.feature_ctx);
-                    if let Some((feature, out)) = self.switcher.queue_process(out) {
-                        return Some(self.convert_features(now_ms, feature, out));
-                    }
-                }
-                1 => {
-                    let out = self.services.pop_output(&self.service_ctx);
-                    if let Some((feature, out)) = self.switcher.queue_process(out) {
-                        return Some(self.convert_services(now_ms, feature, out));
-                    }
-                }
-                _ => panic!("Invalid task group index: {}", current),
-=======
->>>>>>> 0ea93de1
             }
             Input::ShutdownRequest => self.queue.push_back(Output::ShutdownResponse),
         }
@@ -326,17 +255,11 @@
                             .on_network_raw(&mut self.feature_ctx, feature, now_ms, conn.conn(), remote, header, buf.clone());
                     }
                 }
-<<<<<<< HEAD
-                if remotes.is_empty() {
-                    self.pop_output(now_ms)
-                } else {
-                    self.build_send_to_multi_from_mut(now_ms, remotes, buf).map(|e: NetOutput<'_>| e.into())
-=======
+
                 if !remotes.is_empty() {
                     if let Some(out) = self.build_send_to_multi_from_mut(now_ms, remotes, buf) {
                         self.queue.push_back(out.into());
                     }
->>>>>>> 0ea93de1
                 }
             }
         }
@@ -399,17 +322,9 @@
                     }
                 }
                 FeatureControlActor::Service(service) => {
-<<<<<<< HEAD
-                    if let Some(out) = self.services.on_input(&self.service_ctx, now_ms, service, ServiceWorkerInput::FeatureEvent(event)) {
-                        self.convert_services(now_ms, service, out)
-                    } else {
-                        Output::Continue
-                    }
-=======
                     self.services
                         .input(&mut self.switcher)
                         .on_input(&mut self.service_ctx, now_ms, service, ServiceWorkerInput::FeatureEvent(event));
->>>>>>> 0ea93de1
                 }
             },
             FeatureWorkerOutput::SendDirect(conn, meta, buf) => {
@@ -485,17 +400,10 @@
             let first = remotes.pop()?;
             for remote in remotes {
                 if let Some(conn) = self.conns.get_mut(&remote) {
-<<<<<<< HEAD
-                    let mut buf = BufferMut::build(&buf, 0, 12 + 16);
-                    if conn.encrypt_if_need(now, &mut buf).is_some() {
-                        let out = NetOutput::UdpPacket(remote, buf.freeze());
-                        self.queue_output.push_back(QueueOutput::Net(out));
-=======
                     let mut buf = Buffer::build(&buf, 0, 12 + 16);
                     if let Some(_) = conn.encrypt_if_need(now, &mut buf) {
                         let out = NetOutput::UdpPacket(remote, buf);
                         self.queue.push_back(Output::Net(out));
->>>>>>> 0ea93de1
                     }
                 }
             }
