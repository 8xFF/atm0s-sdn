--- conflicted
+++ resolved
@@ -1,10 +1,6 @@
 use crate::handler::KeyValueConnectionHandler;
 use crate::msg::{KeyValueBehaviorEvent, KeyValueMsg, KeyValueSdkEvent};
-<<<<<<< HEAD
-use crate::KEY_VALUE_SERVICE_ID;
-=======
 use crate::{ExternalControl, KEY_VALUE_SERVICE_ID};
->>>>>>> c90ea69e
 use bluesea_identity::{ConnId, NodeId};
 use network::behaviour::{BehaviorContext, ConnectionHandler, NetworkBehavior, NetworkBehaviorAction};
 use network::msg::{MsgHeader, TransportMsg};
@@ -32,24 +28,15 @@
     simple_remote: SimpleRemoteStorage,
     simple_local: SimpleLocalStorage,
     hashmap_remote: HashmapRemoteStorage,
-<<<<<<< HEAD
-    hashmap_local: Arc<RwLock<HashmapLocalStorage>>,
-    outputs: VecDeque<NetworkBehaviorAction<HE, SE>>,
-=======
     hashmap_local: HashmapLocalStorage,
     outputs: VecDeque<NetworkBehaviorAction<HE, SE>>,
     external: Option<Box<dyn ExternalControl>>,
->>>>>>> c90ea69e
 }
 
 impl<HE, SE> KeyValueBehavior<HE, SE>
 where
     HE: Send + Sync + 'static,
-<<<<<<< HEAD
-    SE: Send + Sync + 'static,
-=======
     SE: From<KeyValueSdkEvent> + TryInto<KeyValueSdkEvent> + Send + Sync + 'static,
->>>>>>> c90ea69e
 {
     #[allow(unused)]
     pub fn new(node_id: NodeId, sync_each_ms: u64, external: Option<Box<dyn ExternalControl>>) -> Self {
@@ -274,17 +261,10 @@
 
     fn on_sdk_msg(&mut self, ctx: &BehaviorContext, now_ms: u64, from_service: u8, event: SE) {
         if let Ok(event) = event.try_into() {
-<<<<<<< HEAD
-            match event {
-                KeyValueSdkEvent::Local(msg) => {}
-                KeyValueSdkEvent::FromNode(node_id, msg) => {}
-            }
-=======
             self.process_sdk_event(ctx, now_ms, from_service, event);
             self.pop_all_events::<BE>(ctx);
         } else {
             debug_assert!(false, "Invalid event")
->>>>>>> c90ea69e
         }
     }
 
@@ -349,11 +329,7 @@
     use utils::awaker::MockAwaker;
 
     use crate::{
-<<<<<<< HEAD
-        msg::{HashmapLocalEvent, HashmapRemoteEvent, SimpleLocalEvent, SimpleRemoteEvent, KeyValueSdkEvent},
-=======
         msg::{HashmapLocalEvent, HashmapRemoteEvent, KeyValueSdkEvent, SimpleLocalEvent, SimpleRemoteEvent},
->>>>>>> c90ea69e
         KeyValueBehaviorEvent, KeyValueHandlerEvent, KeyValueMsg, KEY_VALUE_SERVICE_ID,
     };
 
@@ -367,12 +343,7 @@
         let remote_node_id = 2;
         let sync_ms = 10000;
         let key = 1000;
-<<<<<<< HEAD
-        let timer = Arc::new(MockTimer::default());
-        let (mut behaviour, sdk) = super::KeyValueBehavior::<HE, SE>::new(local_node_id, timer.clone(), sync_ms);
-=======
         let mut behaviour = super::KeyValueBehavior::<HE, SE>::new(local_node_id, sync_ms, None);
->>>>>>> c90ea69e
         let behaviour: &mut dyn NetworkBehavior<BE, HE, SE> = &mut behaviour;
 
         let ctx = BehaviorContext {
@@ -448,12 +419,7 @@
         let sync_ms = 10000;
         let key = 1000;
         let sub_key = 111;
-<<<<<<< HEAD
-        let timer = Arc::new(MockTimer::default());
-        let (mut behaviour, sdk) = super::KeyValueBehavior::<HE, SE>::new(local_node_id, timer.clone(), sync_ms);
-=======
         let mut behaviour = super::KeyValueBehavior::<HE, SE>::new(local_node_id, sync_ms, None);
->>>>>>> c90ea69e
         let behaviour: &mut dyn NetworkBehavior<BE, HE, SE> = &mut behaviour;
 
         let ctx = BehaviorContext {
@@ -529,12 +495,7 @@
         let remote_node_id = 2;
         let sync_ms = 10000;
         let key = 1000;
-<<<<<<< HEAD
-        let timer = Arc::new(MockTimer::default());
-        let (mut behaviour, _sdk) = super::KeyValueBehavior::<HE, SE>::new(local_node_id, timer.clone(), sync_ms);
-=======
         let mut behaviour = super::KeyValueBehavior::<HE, SE>::new(local_node_id, sync_ms, None);
->>>>>>> c90ea69e
         let behaviour: &mut dyn NetworkBehavior<BE, HE, SE> = &mut behaviour;
 
         let ctx = BehaviorContext {
@@ -568,12 +529,7 @@
         let sync_ms = 10000;
         let key = 1000;
         let sub_key = 111;
-<<<<<<< HEAD
-        let timer = Arc::new(MockTimer::default());
-        let (mut behaviour, _sdk) = super::KeyValueBehavior::<HE, SE>::new(local_node_id, timer.clone(), sync_ms);
-=======
         let mut behaviour = super::KeyValueBehavior::<HE, SE>::new(local_node_id, sync_ms, None);
->>>>>>> c90ea69e
         let behaviour: &mut dyn NetworkBehavior<BE, HE, SE> = &mut behaviour;
 
         let ctx = BehaviorContext {
@@ -605,12 +561,7 @@
         let local_node_id = 1;
         let sync_ms = 10000;
         let key = 1000;
-<<<<<<< HEAD
-        let timer = Arc::new(MockTimer::default());
-        let (mut behaviour, sdk) = super::KeyValueBehavior::<HE, SE>::new(local_node_id, timer.clone(), sync_ms);
-=======
         let mut behaviour = super::KeyValueBehavior::<HE, SE>::new(local_node_id, sync_ms, None);
->>>>>>> c90ea69e
         let behaviour: &mut dyn NetworkBehavior<BE, HE, SE> = &mut behaviour;
 
         let ctx = BehaviorContext {
