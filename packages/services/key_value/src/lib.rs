pub static KEY_VALUE_SERVICE_ID: u8 = 4;
pub type KeyId = u64;
pub type SubKeyId = u64;
pub type ReqId = u64;
pub type KeyVersion = u64;
pub type KeySource = NodeId;
pub type ValueType = Vec<u8>;

mod behavior;
mod handler;
mod msg;
mod storage;

use std::sync::Arc;

pub use behavior::KeyValueBehavior;
pub use behavior::KeyValueSdk;
use bluesea_identity::NodeId;
pub use msg::{KeyValueBehaviorEvent, KeyValueHandlerEvent, KeyValueMsg, KeyValueSdkEvent};
<<<<<<< HEAD
=======
use utils::awaker::Awaker;

pub trait ExternalControl: Send + Sync {
    fn set_awaker(&self, awaker: Arc<dyn Awaker>);
    fn on_event(&self, event: KeyValueSdkEvent);
    fn pop_action(&self) -> Option<KeyValueSdkEvent>;
}
>>>>>>> c90ea69e

#[cfg(test)]
mod tests {
    // use std::{sync::Arc, time::Duration, vec};

    // use bluesea_router::ForceLocalRouter;
    // use network::mock::MockTransport;
    // use network::{
    //     convert_enum,
    //     plane::{NetworkPlane, NetworkPlaneConfig},
    // };
    // use utils::{option_handle::OptionUtils, SystemTimer};

    // use crate::{KeyValueBehavior, KeyValueBehaviorEvent, KeyValueHandlerEvent, KeyValueMsg};

    // #[derive(convert_enum::From, convert_enum::TryInto, PartialEq, Debug)]
    // enum ImplNetworkMsg {
    //     KeyValue(KeyValueMsg),
    // }

    // #[derive(convert_enum::From, convert_enum::TryInto)]
    // enum ImplBehaviorEvent {
    //     KeyValue(KeyValueBehaviorEvent),
    // }

    // #[derive(convert_enum::From, convert_enum::TryInto)]
    // enum ImplHandlerEvent {
    //     KeyValue(KeyValueHandlerEvent),
    // }

    // /// Testing local storage
    // #[async_std::test]
    // async fn local_node() {
    //     let (mock, _faker, _output) = MockTransport::new();
    //     let transport = Box::new(mock);
    //     let timer = Arc::new(SystemTimer());

    //     let (behavior, sdk) = KeyValueBehavior::new(0, timer.clone(), 1000);

    //     let mut plane = NetworkPlane::<ImplBehaviorEvent, ImplHandlerEvent>::new(NetworkPlaneConfig {
    //         local_node_id: 0,
    //         tick_ms: 100,
    //         behavior: vec![Box::new(behavior)],
    //         transport,
    //         timer,
    //         router: Arc::new(ForceLocalRouter()),
    //     });

    //     let join = async_std::task::spawn(async move {
    //         plane.started();
    //         while let Ok(_) = plane.recv().await {}
    //         plane.stopped();
    //     });

    //     async_std::task::sleep(Duration::from_millis(1000)).await;
    //     sdk.set(111, vec![111], None);
    //     let saved_value = sdk.get(111, 1000).await.expect("Should get success").expect("Should some");
    //     assert_eq!(saved_value.0, vec![111]);

    //     join.cancel().await.print_none("Should cancel join");
    // }

    // /// Testing local storage
    // #[async_std::test]
    // async fn local_node_hashmap() {
    //     let (mock, _faker, _output) = MockTransport::new();
    //     let transport = Box::new(mock);
    //     let timer = Arc::new(SystemTimer());

    //     let (behavior, sdk) = KeyValueBehavior::new(0, timer.clone(), 1000);

    //     let mut plane = NetworkPlane::<ImplBehaviorEvent, ImplHandlerEvent>::new(NetworkPlaneConfig {
    //         local_node_id: 0,
    //         tick_ms: 100,
    //         behavior: vec![Box::new(behavior)],
    //         transport,
    //         timer,
    //         router: Arc::new(ForceLocalRouter()),
    //     });

    //     let join = async_std::task::spawn(async move {
    //         plane.started();
    //         while let Ok(_) = plane.recv().await {}
    //         plane.stopped();
    //     });

    //     async_std::task::sleep(Duration::from_millis(1000)).await;
    //     sdk.hset(111, 222, vec![111], None);
    //     let saved_value = sdk.hget(111, 1000).await.expect("Should get success").expect("Should some");
    //     assert_eq!(saved_value.into_iter().map(|(sub, val, _, src)| (sub, val, src)).collect::<Vec<_>>(), vec![(222, vec![111], 0)]);

    //     join.cancel().await.print_none("Should cancel join");
    // }
}<|MERGE_RESOLUTION|>--- conflicted
+++ resolved
@@ -17,8 +17,6 @@
 pub use behavior::KeyValueSdk;
 use bluesea_identity::NodeId;
 pub use msg::{KeyValueBehaviorEvent, KeyValueHandlerEvent, KeyValueMsg, KeyValueSdkEvent};
-<<<<<<< HEAD
-=======
 use utils::awaker::Awaker;
 
 pub trait ExternalControl: Send + Sync {
@@ -26,7 +24,6 @@
     fn on_event(&self, event: KeyValueSdkEvent);
     fn pop_action(&self) -> Option<KeyValueSdkEvent>;
 }
->>>>>>> c90ea69e
 
 #[cfg(test)]
 mod tests {
