--- conflicted
+++ resolved
@@ -15,19 +15,5 @@
     UnsubAck(ChannelIdentify, bool), //did it removed, incase of false, it means it already unsubscribed
 }
 
-<<<<<<< HEAD
-pub enum PubsubSdkEvent {
-    Local(PubsubSdkMsg),
-    FromNode(NodeId, PubsubSdkMsg),
-}
-
-pub enum PubsubSdkMsg {
-    Sub(ChannelIdentify),
-    Unsub(ChannelIdentify),
-    SubAck(ChannelIdentify, bool),
-    UnsubAck(ChannelIdentify, bool),
-}
-=======
 #[derive(Debug, PartialEq, Eq)]
-pub enum PubsubSdkEvent {}
->>>>>>> c90ea69e
+pub enum PubsubSdkEvent {}