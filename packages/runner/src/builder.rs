use std::{
    fmt::Debug,
    hash::Hash,
    marker::PhantomData,
    net::{IpAddr, SocketAddr},
    sync::Arc,
    time::Duration,
};

use atm0s_sdn_identity::{NodeAddr, NodeAddrBuilder, NodeId, Protocol};
use atm0s_sdn_network::{
    base::{Authorization, HandshakeBuilder, ServiceBuilder},
    features::{FeaturesControl, FeaturesEvent},
    secure::{HandshakeBuilderXDA, StaticKeyAuthorization},
    services::{manual_discovery, visualization},
};
use rand::{thread_rng, RngCore};
use sans_io_runtime::backend::Backend;
use serde::{de::DeserializeOwned, Serialize};

use crate::{
    history::DataWorkerHistory,
    worker_inner::{ControllerCfg, SdnController, SdnExtIn, SdnInnerCfg, SdnOwner, SdnWorkerInner},
};

pub struct SdnBuilder<UserData, SC, SE, TC, TW, NodeInfo> {
    auth: Option<Arc<dyn Authorization>>,
    handshake: Option<Arc<dyn HandshakeBuilder>>,
    node_addr: NodeAddr,
    node_id: NodeId,
    session: u64,
    udp_port: u16,
    tick_ms: u64,
    visualization_collector: bool,
    seeds: Vec<NodeAddr>,
<<<<<<< HEAD
    #[allow(clippy::type_complexity)]
    services: Vec<Arc<dyn ServiceBuilder<FeaturesControl, FeaturesEvent, SC, SE, TC, TW>>>,
=======
    services: Vec<Arc<dyn ServiceBuilder<UserData, FeaturesControl, FeaturesEvent, SC, SE, TC, TW>>>,
>>>>>>> 0ea93de1
    #[cfg(feature = "vpn")]
    vpn_enable: bool,
    #[cfg(feature = "vpn")]
    vpn_ip: Option<(u8, u8, u8, u8)>,
    #[cfg(feature = "vpn")]
    vpn_netmask: Option<(u8, u8, u8, u8)>,
    _tmp: PhantomData<NodeInfo>,
}

impl<UserData, SC, SE, TC: Debug, TW: Debug, NodeInfo> SdnBuilder<UserData, SC, SE, TC, TW, NodeInfo>
where
    UserData: 'static + Clone + Debug + Send + Sync + Copy + Eq + Hash,
    NodeInfo: 'static + Clone + Debug + Send + Sync + Serialize + DeserializeOwned,
    SC: 'static + Clone + Debug + Send + Sync + From<visualization::Control<NodeInfo>> + TryInto<visualization::Control<NodeInfo>>,
    SE: 'static + Clone + Debug + Send + Sync + From<visualization::Event<NodeInfo>> + TryInto<visualization::Event<NodeInfo>>,
    TC: 'static + Clone + Send + Sync,
    TW: 'static + Clone + Send + Sync,
{
    pub fn new(node_id: NodeId, udp_port: u16, custom_ip: Vec<SocketAddr>) -> Self {
        let node_addr = generate_node_addr(node_id, udp_port, custom_ip);
        log::info!("Created node on addr {}", node_addr);

        Self {
            auth: None,
            handshake: None,
            node_addr,
            node_id,
            tick_ms: 1000,
            session: thread_rng().next_u64(),
            udp_port,
            visualization_collector: false,
            seeds: vec![],
            services: vec![],
            #[cfg(feature = "vpn")]
            vpn_enable: false,
            #[cfg(feature = "vpn")]
            vpn_ip: None,
            #[cfg(feature = "vpn")]
            vpn_netmask: None,
            _tmp: PhantomData,
        }
    }

    pub fn node_addr(&self) -> NodeAddr {
        self.node_addr.clone()
    }

    pub fn add_seed(&mut self, addr: NodeAddr) {
        self.seeds.push(addr);
    }

    /// Setting authorization
    pub fn set_authorization<A: Authorization + 'static>(&mut self, auth: A) {
        self.auth = Some(Arc::new(auth));
    }

    /// Setting handshake
    pub fn set_handshake<H: HandshakeBuilder + 'static>(&mut self, handshake: H) {
        self.handshake = Some(Arc::new(handshake));
    }

    /// Setting visualization collector mode
    pub fn set_visualization_collector(&mut self, value: bool) {
        self.visualization_collector = value;
    }

    /// Setting manual discovery
    pub fn set_manual_discovery(&mut self, local_tags: Vec<String>, connect_tags: Vec<String>) {
        self.add_service(Arc::new(manual_discovery::ManualDiscoveryServiceBuilder::new(self.node_addr.clone(), local_tags, connect_tags)));
    }

    /// panic if the service already exists
    pub fn add_service(&mut self, service: Arc<dyn ServiceBuilder<UserData, FeaturesControl, FeaturesEvent, SC, SE, TC, TW>>) {
        for s in self.services.iter() {
            assert_ne!(s.service_id(), service.service_id(), "Service ({}, {}) already exists", service.service_id(), service.service_name());
        }
        self.services.push(service);
    }

    #[cfg(feature = "vpn")]
    pub fn enable_vpn(&mut self) {
        self.vpn_enable = true;
    }

    #[cfg(feature = "vpn")]
    pub fn set_vpn_ip(&mut self, ip: (u8, u8, u8, u8)) {
        self.vpn_ip = Some(ip);
    }

    #[cfg(feature = "vpn")]
    pub fn set_vpn_netmask(&mut self, netmask: (u8, u8, u8, u8)) {
        self.vpn_netmask = Some(netmask);
    }

    pub fn build<B: Backend<SdnOwner>>(mut self, workers: usize, info: NodeInfo) -> SdnController<UserData, SC, SE, TC, TW> {
        assert!(workers > 0);
        #[cfg(feature = "vpn")]
        let (tun_device, mut queue_fds) = {
            if self.vpn_enable {
                let vpn_ip = self.vpn_ip.unwrap_or((10, 33, 33, self.node_id as u8));
                let vpn_netmask = self.vpn_netmask.unwrap_or((255, 255, 255, 0));
                let mut tun_device = sans_io_runtime::backend::tun::create_tun(&format!("utun{}", self.node_id as u8), vpn_ip, vpn_netmask, 1400, workers);
                let mut queue_fds = std::collections::VecDeque::with_capacity(workers);
                for i in 0..workers {
                    queue_fds.push_back(tun_device.get_queue_fd(i).expect("Should have tun queue fd"));
                }
                (Some(tun_device), queue_fds)
            } else {
                (None, std::collections::VecDeque::new())
            }
        };

        self.add_service(Arc::new(visualization::VisualizationServiceBuilder::<UserData, SC, SE, TC, TW, NodeInfo>::new(
            info,
            self.visualization_collector,
        )));

        let history = Arc::new(DataWorkerHistory::default());

        let mut controller = SdnController::default();
        controller.add_worker::<SdnOwner, _, SdnWorkerInner<UserData, SC, SE, TC, TW>, B>(
            Duration::from_millis(1000),
            SdnInnerCfg {
                node_id: self.node_id,
                tick_ms: self.tick_ms,
                udp_port: self.udp_port,
                services: self.services.clone(),
                history: history.clone(),
                controller: Some(ControllerCfg {
                    session: self.session,
                    auth: self.auth.unwrap_or_else(|| Arc::new(StaticKeyAuthorization::new("unsecure"))),
                    handshake: self.handshake.unwrap_or_else(|| Arc::new(HandshakeBuilderXDA)),
                    #[cfg(feature = "vpn")]
                    vpn_tun_device: tun_device,
                }),
                #[cfg(feature = "vpn")]
                vpn_tun_fd: queue_fds.pop_front(),
            },
            None,
        );

        for _ in 1..workers {
            controller.add_worker::<SdnOwner, _, SdnWorkerInner<UserData, SC, SE, TC, TW>, B>(
                Duration::from_millis(1000),
                SdnInnerCfg {
                    node_id: self.node_id,
                    tick_ms: self.tick_ms,
                    udp_port: self.udp_port,
                    services: self.services.clone(),
                    history: history.clone(),
                    controller: None,
                    #[cfg(feature = "vpn")]
                    vpn_tun_fd: queue_fds.pop_front(),
                },
                None,
            );
        }

        std::thread::sleep(std::time::Duration::from_millis(100));

        for seed in self.seeds {
            controller.send_to(0, SdnExtIn::ConnectTo(seed));
        }

        controller
    }
}

pub fn generate_node_addr(node_id: u32, udp_port: u16, custom_ips: Vec<SocketAddr>) -> NodeAddr {
    let mut addr_builder = NodeAddrBuilder::new(node_id);
    for (name, ip) in local_ip_address::list_afinet_netifas().expect("Should have local ip addresses") {
        match ip {
            IpAddr::V4(ip) => {
                log::info!("Added ip {}:\t{:?}", name, ip);
                addr_builder.add_protocol(Protocol::Ip4(ip));
                addr_builder.add_protocol(Protocol::Udp(udp_port));
            }
            IpAddr::V6(ip) => {
                log::warn!("Ignoring ipv6 address: {}", ip);
            }
        }
    }
    for ip in custom_ips {
        match ip {
            SocketAddr::V4(ip) => {
                log::info!("Added custom ip:\t{:?}", ip);
                addr_builder.add_protocol(Protocol::Ip4(*ip.ip()));
                addr_builder.add_protocol(Protocol::Udp(ip.port()));
            }
            SocketAddr::V6(ip) => {
                log::warn!("Ignoring ipv6 address: {}", ip);
            }
        }
    }

    addr_builder.addr()
}<|MERGE_RESOLUTION|>--- conflicted
+++ resolved
@@ -33,12 +33,7 @@
     tick_ms: u64,
     visualization_collector: bool,
     seeds: Vec<NodeAddr>,
-<<<<<<< HEAD
-    #[allow(clippy::type_complexity)]
-    services: Vec<Arc<dyn ServiceBuilder<FeaturesControl, FeaturesEvent, SC, SE, TC, TW>>>,
-=======
     services: Vec<Arc<dyn ServiceBuilder<UserData, FeaturesControl, FeaturesEvent, SC, SE, TC, TW>>>,
->>>>>>> 0ea93de1
     #[cfg(feature = "vpn")]
     vpn_enable: bool,
     #[cfg(feature = "vpn")]
