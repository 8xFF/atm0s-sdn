--- conflicted
+++ resolved
@@ -45,12 +45,7 @@
     pub session: u64,
     pub auth: Arc<dyn Authorization>,
     pub handshake: Arc<dyn HandshakeBuilder>,
-<<<<<<< HEAD
-    // ASK: Why is this never used?
-    // This is redefined in SdnInnerCfg below
-    pub tick_ms: u64,
-=======
->>>>>>> 0ea93de1
+    // pub tick_ms: u64,
     #[cfg(feature = "vpn")]
     pub vpn_tun_device: Option<sans_io_runtime::backend::tun::TunDevice>,
 }
@@ -61,12 +56,7 @@
     pub tick_ms: u64,
     pub udp_port: u16,
     pub controller: Option<ControllerCfg>,
-<<<<<<< HEAD
-    #[allow(clippy::type_complexity)]
-    pub services: Vec<Arc<dyn ServiceBuilder<FeaturesControl, FeaturesEvent, SC, SE, TC, TW>>>,
-=======
     pub services: Vec<Arc<dyn ServiceBuilder<UserData, FeaturesControl, FeaturesEvent, SC, SE, TC, TW>>>,
->>>>>>> 0ea93de1
     pub history: Arc<dyn ShadowRouterHistory>,
     #[cfg(feature = "vpn")]
     pub vpn_tun_fd: Option<sans_io_runtime::backend::tun::TunFd>,
@@ -90,21 +80,11 @@
     udp_backend_slot: Option<usize>,
     #[cfg(feature = "vpn")]
     tun_backend_slot: Option<usize>,
-<<<<<<< HEAD
-    #[allow(clippy::type_complexity)]
-    queue: VecDeque<WorkerInnerOutput<'static, SdnOwner, SdnExtOut<SE>, SdnChannel, SdnEvent<SC, SE, TC, TW>, SdnSpawnCfg>>,
-}
-
-#[allow(clippy::type_complexity)]
-impl<SC: Debug, SE: Debug, TC: Debug, TW: Debug> SdnWorkerInner<SC, SE, TC, TW> {
-    fn convert_output<'a>(
-=======
     queue: VecDeque<WorkerInnerOutput<SdnOwner, SdnExtOut<UserData, SE>, SdnChannel, SdnEvent<UserData, SC, SE, TC, TW>, SdnSpawnCfg>>,
 }
 
 impl<UserData: 'static + Eq + Copy + Hash + Debug, SC: Debug, SE: Debug, TC: Debug, TW: Debug> SdnWorkerInner<UserData, SC, SE, TC, TW> {
     fn convert_output(
->>>>>>> 0ea93de1
         &mut self,
         now_ms: u64,
         event: SdnWorkerOutput<UserData, SC, SE, TC, TW>,
