[workspace.metadata.workspaces]
independent = true

[workspace]
resolver = "2"
members = [
    "bin",
    "fuzz",
    "packages/core/utils",
    "packages/core/identity",
    "packages/core/router",
    "packages/network",
    "packages/runner",
]

[workspace.dependencies]
bincode = "1.3.3"
serde = { version = "1.0", features = ["derive"] }
thiserror = "1.0"
log = "0.4"
rand = "0.8"
parking_lot = "0.12"
env_logger = "0.11"
clap = { version = "4.4", features = ["derive", "env"] }
mockall = "0.12.1"
<<<<<<< HEAD
sans-io-runtime = { git = "https://github.com/8xFF/sans-io-runtime.git", rev = "1be9705b4fe9852b7c1ac66dc610fedf94a83971" , default-features = false}
=======
num_enum = "0.7.2"
convert-enum = "0.1.0"
sans-io-runtime = "0.1.0"
>>>>>>> 0ea93de1
<|MERGE_RESOLUTION|>--- conflicted
+++ resolved
@@ -23,10 +23,6 @@
 env_logger = "0.11"
 clap = { version = "4.4", features = ["derive", "env"] }
 mockall = "0.12.1"
-<<<<<<< HEAD
-sans-io-runtime = { git = "https://github.com/8xFF/sans-io-runtime.git", rev = "1be9705b4fe9852b7c1ac66dc610fedf94a83971" , default-features = false}
-=======
 num_enum = "0.7.2"
 convert-enum = "0.1.0"
-sans-io-runtime = "0.1.0"
->>>>>>> 0ea93de1
+sans-io-runtime = { version = "0.1.0", default-features = false }